--- conflicted
+++ resolved
@@ -24,7 +24,9 @@
 
 package fr.ens.transcriptome.eoulsan.bio;
 
-import static org.junit.Assert.*;
+import static org.junit.Assert.assertEquals;
+import static org.junit.Assert.assertFalse;
+import static org.junit.Assert.assertTrue;
 
 import org.junit.Test;
 
@@ -54,18 +56,15 @@
         new IlluminaReadId(
             "HWI-1KL110:24:AB0868ABXX:3:1101:1492:2178 1:N:0:ATCACG");
     assertEquals("HWI-1KL110", ii.getInstrumentId());
-    
-    ii =
-        new IlluminaReadId(
-            "HWI-1KL110:24:AB0868ABXX:3:1101:1492:2178 1:N:0:ATCACG");
-    assertEquals("HWI-1KL110", ii.getInstrumentId());
-    
-    ii =
-        new IlluminaReadId(
-            "HWI-1KL110:25:B0866ABXX:1:1101:1167:2098 1:N:0:");
-    assertEquals("HWI-1KL110", ii.getInstrumentId());
-    
-    
+
+    ii =
+        new IlluminaReadId(
+            "HWI-1KL110:24:AB0868ABXX:3:1101:1492:2178 1:N:0:ATCACG");
+    assertEquals("HWI-1KL110", ii.getInstrumentId());
+
+    ii = new IlluminaReadId("HWI-1KL110:25:B0866ABXX:1:1101:1167:2098 1:N:0:");
+    assertEquals("HWI-1KL110", ii.getInstrumentId());
+
   }
 
   @Test
@@ -321,20 +320,15 @@
 
     IlluminaReadId ii = new IlluminaReadId("HWUSI-EAS100R:6:73:941:1973#0/1");
     assertEquals("HWUSI-EAS100R", ii.getInstrumentId());
-<<<<<<< HEAD
-=======
+
     ii.parse("HWUSI-EAS100S:6:73:941:1973#0/1");
     assertEquals("HWUSI-EAS100S", ii.getInstrumentId());
->>>>>>> 46e63e9b
-
-    ii =
-        new IlluminaReadId(
-            "HWI-1KL110:24:AB0868ABXX:3:1101:1492:2178 1:N:0:ATCACG");
-<<<<<<< HEAD
-=======
+
+    ii =
+        new IlluminaReadId(
+            "HWI-1KL110:24:AB0868ABXX:3:1101:1492:2178 1:N:0:ATCACG");
     assertEquals("HWI-1KL110", ii.getInstrumentId());
     ii.parse("HWI-1KL110:24:AB0868ABXX:3:1101:1492:2178 1:N:0:ATCACG");
->>>>>>> 46e63e9b
     assertEquals("HWI-1KL110", ii.getInstrumentId());
 
     try {
