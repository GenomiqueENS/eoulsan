--- conflicted
+++ resolved
@@ -514,13 +514,11 @@
         + ", splitAttributeValues=" + this.splitAttributeValues + ", stranded="
         + this.stranded + ", overlapMode=" + this.overlapMode
         + ", removeAmbiguousCases=" + this.removeAmbiguousCases
-<<<<<<< HEAD
-        + ", removeNonUnique=" + this.removeNonUnique + ", minAverageQuality="
-        + this.minimalQuality + "}";
-=======
-        + ", minAverageQuality=" + this.minAverageQuality + ", initialized="
-        + isInitialized() + "}";
->>>>>>> f1a850a6
+        + ", removeNonUnique=" + this.removeNonUnique + ","
+        + ", removeSecondaryAlignments=" + this.removeSecondaryAlignments
+        + ", removeSupplementaryAlignments="
+        + this.removeSupplementaryAlignments + " minAverageQuality="
+        + this.minimalQuality + ", initialized=" + isInitialized() + "}";
   }
 
 }