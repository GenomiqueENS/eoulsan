--- conflicted
+++ resolved
@@ -224,32 +224,8 @@
     }
 
     /*
-<<<<<<< HEAD
-     * Check if there is no numeric character at the begin of a row in all
-     * metakeys columns for a complex design model
-     */
-//    for (String key : esColumnNames) {
-//      for (ExperimentSample es : experiment.getExperimentSamples()) {
-//        String s = DesignUtils.getMetadata(es, key);
-//        // Error if a condition column contains an invalid numeric character as
-//        // first character
-//        if (!s.isEmpty()
-//            && Character.isDigit(s.charAt(0)) && emd.getComparisons() != null) {
-//          return error(
-//              "One or more sample in the "
-//                  + key + " column start with a numeric character : " + s,
-//              throwsException);
-//        }
-//      }
-//    }
-
-    /*
-     * Check if there is no "-" in the column Condition when the contrast mode
-     * is not active
-=======
      * Check if there is no undesirable special characters in the metakeys columns or in the Condition column
      * when the contrast mode is activate
->>>>>>> 40ed6ef6
      */
     for (String key : esColumnNames){
         for (ExperimentSample es : experiment.getExperimentSamples()) {
@@ -263,14 +239,6 @@
     if (sColumnNames.contains(CONDITION_KEY)) {
       for (ExperimentSample es : experiment.getExperimentSamples()) {
         String s = DesignUtils.getMetadata(es, CONDITION_KEY);
-<<<<<<< HEAD
-
-        if (s.indexOf('-') != -1 && !emd.isContrast()) {
-          return error(
-              "There is a - character in the \"Condition\" column for sample \""
-                  + es.getSample().getId() + "\": " + s,
-              throwsException);
-=======
         if (s.indexOf('-') != -1 && emd.isContrast()) {
           return error("There is a - character in the column "+ CONDITION_KEY +" : " + s,
                   throwsException);
@@ -288,7 +256,6 @@
                 && !Pattern.matches("^[a-zA-Z0-9\\+\\-\\&\\_\\/\\.\\[\\]]+$", s)) {
           return error("There is a special character in the column " + key + " : " + s,
                   throwsException);
->>>>>>> 40ed6ef6
         }
       }
     }
