--- conflicted
+++ resolved
@@ -103,12 +103,7 @@
    * @param is The input stream to set
    * @throws IOException if the stream is null
    */
-<<<<<<< HEAD
-  protected void setInputStream(final InputStream is)
-      throws EoulsanIOException {
-=======
   protected void setInputStream(final InputStream is) throws IOException {
->>>>>>> 6b7546c1
 
     if (is == null) {
       throw new IOException("No stream to read");
@@ -174,11 +169,6 @@
         result.addRow(cols);
       }
 
-<<<<<<< HEAD
-      throw new EoulsanIOException(
-          "Error while reading the file: " + e.getMessage(), e);
-=======
->>>>>>> 6b7546c1
     }
 
     return result;
@@ -259,12 +249,7 @@
    * @throws IOException if an error occurs while reading the file or if the
    *           file is null.
    */
-<<<<<<< HEAD
-  public MultiColumnTranslatorReader(final File file)
-      throws EoulsanIOException {
-=======
   public MultiColumnTranslatorReader(final File file) throws IOException {
->>>>>>> 6b7546c1
 
     this(file, false);
   }
