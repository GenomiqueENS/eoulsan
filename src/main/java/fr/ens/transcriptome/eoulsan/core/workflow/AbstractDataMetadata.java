/*
 *                  Eoulsan development code
 *
 * This code may be freely distributed and modified under the
 * terms of the GNU Lesser General Public License version 2.1 or
 * later and CeCILL-C. This should be distributed with the code.
 * If you do not have a copy, see:
 *
 *      http://www.gnu.org/licenses/lgpl-2.1.txt
 *      http://www.cecill.info/licences/Licence_CeCILL-C_V1-en.txt
 *
 * Copyright for this code is held jointly by the Genomic platform
 * of the Institut de Biologie de l'École Normale Supérieure and
 * the individual authors. These should be listed in @author doc
 * comments.
 *
 * For more information on the Eoulsan project and its aims,
 * or to join the Eoulsan Google group, visit the home page
 * at:
 *
 *      http://www.transcriptome.ens.fr/eoulsan
 *
 */

package fr.ens.transcriptome.eoulsan.core.workflow;

import static com.google.common.base.Preconditions.checkArgument;
import static com.google.common.base.Preconditions.checkNotNull;

import java.io.Serializable;

import fr.ens.transcriptome.eoulsan.bio.FastqFormat;
import fr.ens.transcriptome.eoulsan.data.DataMetadata;

/**
 * This class define an abstract class for metadata of data objects.
 * @since 2.0
 * @author Laurent Jourdren
 */
abstract class AbstractDataMetadata implements DataMetadata, Serializable {

  private static final long serialVersionUID = -6869029697238897073L;

  @Override
  public boolean isPairedEnd() {

    if (!containsKey(PAIRED_END_KEY)) {
      return false;
    }

    return Boolean.parseBoolean(get(PAIRED_END_KEY));
  }

  @Override
  public void setPairedEnd(final boolean pairedEnd) {

    set(PAIRED_END_KEY, Boolean.toString(pairedEnd));
  }

  @Override
  public FastqFormat getFastqFormat() {

    return getFastqFormat(FastqFormat.FASTQ_SANGER);
  }

  @Override
  public FastqFormat getFastqFormat(final FastqFormat defaultValue) {

    if (!containsKey(FASTQ_FORMAT_KEY)) {
      return defaultValue;
    }

    final FastqFormat result =
        FastqFormat.getFormatFromName(get(FASTQ_FORMAT_KEY));

    return result == null ? defaultValue : result;
  }

  @Override
  public void setFastqFormat(final FastqFormat fastqFormat) {

    checkNotNull(fastqFormat, "fastqFormat argument cannot be null");

    set(FASTQ_FORMAT_KEY, fastqFormat.getName());
  }

  @Override
  public String getSampleName() {

    return get(SAMPLE_NAME_KEY);
  }

  @Override
  public void setSampleName(final String sampleName) {

    checkNotNull(sampleName, "sampleName argument cannot be null");

    set(SAMPLE_NAME_KEY, sampleName);
  }

  @Override
  public String getSampleId() {

    if (!containsKey(SAMPLE_ID_KEY)) {
      return null;
    }

    return get(SAMPLE_ID_KEY);
  }

  @Override
  public void setSampleId(final String sampleId) {

    checkNotNull(sampleId, "sampleId argument cannot be null");

    set(SAMPLE_ID_KEY, sampleId);
  }

  @Override
  public int getSampleNumber() {

    if (!containsKey(SAMPLE_NUMBER_KEY)) {
      return -1;
    }

    try {
      return Integer.parseInt(get(SAMPLE_NUMBER_KEY));
    } catch (NumberFormatException e) {
      return -1;
    }
  }

  @Override
  public void setSampleNumber(final int sampleNumber) {

<<<<<<< HEAD
    checkArgument(sampleId > 0,
        "sampleId argument must be greater than 0: " + sampleId);
=======
    checkArgument(sampleNumber > 0,
        "sampleId argument must be greater than 0: " + sampleNumber);
>>>>>>> 6b7546c1

    set(SAMPLE_NUMBER_KEY, Integer.toString(sampleNumber));
  }

}<|MERGE_RESOLUTION|>--- conflicted
+++ resolved
@@ -133,13 +133,8 @@
   @Override
   public void setSampleNumber(final int sampleNumber) {
 
-<<<<<<< HEAD
-    checkArgument(sampleId > 0,
-        "sampleId argument must be greater than 0: " + sampleId);
-=======
     checkArgument(sampleNumber > 0,
-        "sampleId argument must be greater than 0: " + sampleNumber);
->>>>>>> 6b7546c1
+        "sampleNumber argument must be greater than 0: " + sampleNumber);
 
     set(SAMPLE_NUMBER_KEY, Integer.toString(sampleNumber));
   }
