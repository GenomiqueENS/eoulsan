/*
 *                  Eoulsan development code
 *
 * This code may be freely distributed and modified under the
 * terms of the GNU Lesser General Public License version 2.1 or
 * later and CeCILL-C. This should be distributed with the code.
 * If you do not have a copy, see:
 *
 *      http://www.gnu.org/licenses/lgpl-2.1.txt
 *      http://www.cecill.info/licences/Licence_CeCILL-C_V1-en.txt
 *
 * Copyright for this code is held jointly by the Genomic platform
 * of the Institut de Biologie de l'École Normale Supérieure and
 * the individual authors. These should be listed in @author doc
 * comments.
 *
 * For more information on the Eoulsan project and its aims,
 * or to join the Eoulsan Google group, visit the home page
 * at:
 *
 *      http://www.transcriptome.ens.fr/eoulsan
 *
 */

package fr.ens.transcriptome.eoulsan.data;

import static fr.ens.transcriptome.eoulsan.util.Utils.equal;

import com.google.common.base.Objects;

/**
 * Define an abstract DataType.
 * @since 1.0
 * @author Laurent Jourdren
 */
public abstract class AbstractDataType implements DataType {

  @Override
  public String getDescription() {

    return getName();
  }

  @Override
  public boolean isOneFilePerAnalysis() {

    return false;
  }

  @Override
  public boolean isDataTypeFromDesignFile() {

    return false;
  }

  @Override
  public String getDesignFieldName() {

    return null;
  }

  @Override
  public boolean equals(final Object o) {

    if (o == this)
      return true;

<<<<<<< HEAD
    if (o == null)
      return false;

    if (!(o instanceof DataType))
=======
    if (o == null || !(o instanceof DataType))
>>>>>>> 953ae3bb
      return false;

    final DataType dt = (DataType) o;

    return equal(getName(), dt.getName())
        && equal(getDescription(), dt.getDescription())
        && equal(getPrefix(), dt.getPrefix())
        && isOneFilePerAnalysis() == dt.isOneFilePerAnalysis()
        && isDataTypeFromDesignFile() == dt.isDataTypeFromDesignFile()
        && equal(getDesignFieldName(), dt.getDesignFieldName());
  }

  @Override
  public int hashCode() {

    return Objects.hashCode(getName(), getDescription(), getPrefix(),
        isOneFilePerAnalysis(), isDataTypeFromDesignFile(),
        getDesignFieldName());
  }

  @Override
  public String toString() {
    return getName();
  }

}<|MERGE_RESOLUTION|>--- conflicted
+++ resolved
@@ -65,14 +65,7 @@
     if (o == this)
       return true;
 
-<<<<<<< HEAD
-    if (o == null)
-      return false;
-
-    if (!(o instanceof DataType))
-=======
     if (o == null || !(o instanceof DataType))
->>>>>>> 953ae3bb
       return false;
 
     final DataType dt = (DataType) o;
