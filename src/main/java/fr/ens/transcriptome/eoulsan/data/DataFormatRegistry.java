--- conflicted
+++ resolved
@@ -297,7 +297,6 @@
   }
 
   /**
-<<<<<<< HEAD
    * Get a DataFormat from its alias.
    * @param dataFormatAlias the name of the DataFormat to get
    * @return a DataFormat if found or null
@@ -314,7 +313,14 @@
 
       if (dataFormatAlias.toLowerCase().equals(alias)) {
         return df;
-=======
+
+      }
+    }
+
+    return null;
+  }
+
+  /**
    * Get DataFormats from an toolshed Galaxy name extension.
    * @param toolshed Galaxy name extension.
    * @return DataFormat
@@ -334,7 +340,6 @@
         if (name.toLowerCase(Globals.DEFAULT_LOCALE).equals(ext)) {
           return df;
         }
->>>>>>> 8a6ccfc1
       }
     }
 
@@ -342,7 +347,6 @@
   }
 
   /**
-<<<<<<< HEAD
    * Get a DataFormat from its alias.
    * @param dataFormatAlias the name of the DataFormat to get
    * @return a DataFormat if found or null
@@ -355,8 +359,6 @@
   }
 
   /**
-=======
->>>>>>> 8a6ccfc1
    * Get DataFormats from an extension.
    * @param extension the extension of the file without compression extension
    * @return a set of DataFormat
