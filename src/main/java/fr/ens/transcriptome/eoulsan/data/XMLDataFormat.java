/*
 *                  Eoulsan development code
 *
 * This code may be freely distributed and modified under the
 * terms of the GNU Lesser General Public License version 2.1 or
 * later and CeCILL-C. This should be distributed with the code.
 * If you do not have a copy, see:
 *
 *      http://www.gnu.org/licenses/lgpl-2.1.txt
 *      http://www.cecill.info/licences/Licence_CeCILL-C_V1-en.txt
 *
 * Copyright for this code is held jointly by the Genomic platform
 * of the Institut de Biologie de l'École Normale Supérieure and
 * the individual authors. These should be listed in @author doc
 * comments.
 *
 * For more information on the Eoulsan project and its aims,
 * or to join the Eoulsan Google group, visit the home page
 * at:
 *
 *      http://www.transcriptome.ens.fr/eoulsan
 *
 */
package fr.ens.transcriptome.eoulsan.data;

import static fr.ens.transcriptome.eoulsan.EoulsanLogger.getLogger;

import java.io.IOException;
import java.io.InputStream;
import java.io.Serializable;
import java.util.ArrayList;
import java.util.LinkedHashSet;
import java.util.List;
import java.util.Objects;
import java.util.Set;

import javax.xml.parsers.DocumentBuilder;
import javax.xml.parsers.DocumentBuilderFactory;
import javax.xml.parsers.ParserConfigurationException;

import org.w3c.dom.Document;
import org.w3c.dom.Element;
import org.xml.sax.SAXException;

import fr.ens.transcriptome.eoulsan.EoulsanException;
import fr.ens.transcriptome.eoulsan.checkers.Checker;
import fr.ens.transcriptome.eoulsan.core.Parameter;
import fr.ens.transcriptome.eoulsan.core.Step;
import fr.ens.transcriptome.eoulsan.core.workflow.FileNaming;
import fr.ens.transcriptome.eoulsan.splitermergers.Merger;
import fr.ens.transcriptome.eoulsan.splitermergers.Splitter;
import fr.ens.transcriptome.eoulsan.util.XMLUtils;

/**
 * This class define a DataFormat from an XML file.
 * @since 1.2
 * @author Laurent Jourdren
 */
public final class XMLDataFormat extends AbstractDataFormat implements
    Serializable {

  private static final long serialVersionUID = -6926659317643003910L;

  private static final String DEFAULT_CONTENT_TYPE = "text/plain";
  private static final int DEFAULT_MAX_FILES_COUNT = 1;

  private String name;
  private String description;
  private String alias;
  private String prefix;
  private boolean oneFilePerAnalysis;
  private boolean dataFormatFromDesignFile;
  private String designFieldName;
  private String contentType = "text/plain";
  private final List<String> extensions = new ArrayList<>();
  private final List<String> galaxyToolExtensions = new ArrayList<>();
  private String generatorClassName;
  private final Set<Parameter> generatorParameters = new LinkedHashSet<>();
  private String checkerClassName;
  private String splitterClassName;
  private String mergerClassName;
  private int maxFilesCount;

  @Override
  public String getName() {

    return this.name;
  }

  @Override
<<<<<<< HEAD
  public String getAlias() {

    return this.alias;
  }

=======
  public String getShortName() {
    return this.name;
  }

  @Override
  public String getFullName() {
    return this.name;
  }

  
>>>>>>> 8a6ccfc1
  @Override
  public String getPrefix() {

    return this.prefix;
  }

  @Override
  public boolean isOneFilePerAnalysis() {

    return this.oneFilePerAnalysis;
  }

  @Override
  public boolean isDataFormatFromDesignFile() {

    return this.dataFormatFromDesignFile;
  }

  @Override
  public String getDesignFieldName() {

    return this.designFieldName;
  }

  @Override
  public String getDefaultExtension() {

    return this.extensions.get(0);
  }

  @Override
  public List<String> getExtensions() {

    return this.extensions;
  }

  @Override
  public List<String> getGalaxyToolExtensions(){
    return this.galaxyToolExtensions;
  }

  @Override
  public boolean isGenerator() {

    return this.generatorClassName != null;
  }

  @Override
  public boolean isChecker() {

    return this.checkerClassName != null;
  }

  @Override
  public boolean isSplitter() {

    return this.splitterClassName != null;
  }

  @Override
  public boolean isMerger() {

    return this.mergerClassName != null;
  }

  @Override
  public Step getGenerator() {

    final Step generator =
        (Step) loadClass(this.generatorClassName, Step.class);

    if (generator == null) {
      return null;
    }

    try {
      generator.configure(null, this.generatorParameters);

      return generator;
    } catch (EoulsanException e) {

      getLogger().severe("Cannot create generator: " + e.getMessage());
      return null;
    }
  }

  @Override
  public Checker getChecker() {

    return (Checker) loadClass(this.checkerClassName, Checker.class);
  }

  @Override
  public Splitter getSplitter() {

    return (Splitter) loadClass(this.splitterClassName, Splitter.class);
  }

  @Override
  public Merger getMerger() {

    return (Merger) loadClass(this.mergerClassName, Merger.class);
  }

  @Override
  public String getContentType() {

    return this.contentType;
  }

  @Override
  public int getMaxFilesCount() {
    return this.maxFilesCount;
  }

  //
  // Other methods
  //

  private final Object loadClass(final String className, final Class<?> interf) {

    if (className == null) {
      return null;
    }

    try {

      final Class<?> result =
          this.getClass().getClassLoader().loadClass(className);

      if (result == null) {
        return null;
      }

      final Object o = result.newInstance();

      if (interf.isInstance(o)) {
        return result.newInstance();
      }

      return null;
    } catch (ClassNotFoundException e) {
      return null;
    } catch (InstantiationException e) {
      return null;
    } catch (IllegalAccessException e) {
      return null;
    }
  }

  //
  // Parsing methods
  //

  private void parse(final InputStream is) throws ParserConfigurationException,
      SAXException, IOException, EoulsanException {

    final Document doc;

    final DocumentBuilderFactory dbFactory =
        DocumentBuilderFactory.newInstance();
    final DocumentBuilder dBuilder = dbFactory.newDocumentBuilder();
    doc = dBuilder.parse(is);
    doc.getDocumentElement().normalize();

    parse(doc);

    is.close();
  }

  private void parse(final Document document) throws EoulsanException {

    for (Element e : XMLUtils.getElementsByTagName(document, "dataformat")) {

      this.name = XMLUtils.getTagValue(e, "name");
      this.description = XMLUtils.getTagValue(e, "description");
      this.alias = XMLUtils.getTagValue(e, "alias");
      this.prefix = XMLUtils.getTagValue(e, "prefix");
      this.oneFilePerAnalysis =
          Boolean.parseBoolean(XMLUtils.getTagValue(e, "onefileperanalysis"));
      this.designFieldName = XMLUtils.getTagValue(e, "designfieldname");
      this.contentType = XMLUtils.getTagValue(e, "content-type");
      this.generatorClassName = XMLUtils.getTagValue(e, "generator");
      this.checkerClassName = XMLUtils.getTagValue(e, "checker");
      this.splitterClassName = XMLUtils.getTagValue(e, "splitter");
      this.mergerClassName = XMLUtils.getTagValue(e, "merger");

      if (this.designFieldName != null) {
        this.dataFormatFromDesignFile = true;
      }

      // Get the parameters of the generator step
      for (Element generatorElement : XMLUtils.getElementsByTagName(e,
          "generator")) {
        final List<String> attributeNames =
            XMLUtils.getAttributeNames(generatorElement);

        for (String attributeName : attributeNames) {
          this.generatorParameters.add(new Parameter(attributeName,
              generatorElement.getAttribute(attributeName)));
        }
      }

      // Parse max files count
      final String maxFiles = XMLUtils.getTagValue(e, "maxfilescount");

      try {
        if (maxFiles == null) {
          this.maxFilesCount = DEFAULT_MAX_FILES_COUNT;
        } else {
          this.maxFilesCount = Integer.parseInt(maxFiles);
        }
      } catch (NumberFormatException exp) {
        throw new EoulsanException(
            "Invalid maximal files count for data format "
                + this.name + ": " + maxFiles);
      }

      // Parse extensions
      for (Element e2 : XMLUtils.getElementsByTagName(document, "extensions")) {
        for (Element e3 : XMLUtils.getElementsByTagName(e2, "extension")) {

          final String defaultAttribute = e3.getAttribute("default");

          if (defaultAttribute != null
              && "true".equals(defaultAttribute.trim().toLowerCase())) {
            this.extensions.add(0, e3.getTextContent().trim());
          } else {
            this.extensions.add(e3.getTextContent().trim());
          }
        }
      }

    }

    // Parse toolshed extensions from Galaxy
    for (Element toolshed : XMLUtils.getElementsByTagName(document,
        "toolshedgalaxy")) {
      for (Element ext : XMLUtils.getElementsByTagName(toolshed, "extension")) {

        this.galaxyToolExtensions.add(ext.getTextContent().trim());
      }
    }

    // Check object values
    if (this.name == null) {
      throw new EoulsanException("The name of the dataformat is null");
    }

    this.name = this.name.trim().toLowerCase();

    if (!FileNaming.isFormatPrefixValid(this.prefix)) {
      throw new EoulsanException(
          "The prefix of the dataformat is invalid (only ascii letters and digits are allowed): "
              + this.prefix);
    }

    if (this.description != null) {
      this.description = this.description.trim();
    }

    if (this.alias != null) {
      this.alias = this.alias.trim().toLowerCase();
    }

    if (this.contentType == null || "".equals(this.contentType.trim())) {
      this.contentType = DEFAULT_CONTENT_TYPE;
    }

    if (this.generatorClassName != null
        && "".equals(this.generatorClassName.trim())) {
      this.generatorClassName = null;
    }

    if (this.checkerClassName != null
        && "".equals(this.checkerClassName.trim())) {
      this.checkerClassName = null;
    }

    if (this.splitterClassName != null
        && "".equals(this.splitterClassName.trim())) {
      this.splitterClassName = null;
    }

    if (this.mergerClassName != null && "".equals(this.mergerClassName.trim())) {
      this.mergerClassName = null;
    }

    if (this.maxFilesCount < 1 || this.maxFilesCount > 2) {
      throw new EoulsanException("Invalid maximal files count for data format "
          + this.name + ": " + this.maxFilesCount);
    }

    if (this.extensions.size() == 0) {
      throw new EoulsanException("No extension define for the data format "
          + this.name);
    }
  }

  //
  // Object methods
  //

  @Override
  public boolean equals(final Object o) {

    if (o == this) {
      return true;
    }

    if (!(o instanceof DataFormat)) {
      return false;
    }

    if (!(o instanceof XMLDataFormat)) {
      return super.equals(o);
    }

    final XMLDataFormat that = (XMLDataFormat) o;

    return Objects.equals(this.name, that.name)
        && Objects.equals(this.description, that.description)
        && Objects.equals(this.alias, that.alias)
        && Objects.equals(this.prefix, that.prefix)
        && Objects.equals(this.oneFilePerAnalysis, that.oneFilePerAnalysis)
        && Objects.equals(this.dataFormatFromDesignFile,
            that.dataFormatFromDesignFile)
        && Objects.equals(this.designFieldName, that.designFieldName)
        && Objects.equals(this.contentType, that.contentType)
        && Objects.equals(this.extensions, that.extensions)
        && Objects.equals(this.galaxyToolExtensions, that.galaxyToolExtensions)
        && Objects.equals(this.generatorClassName, that.generatorClassName)
        && Objects.equals(this.checkerClassName, that.checkerClassName)
        && Objects.equals(this.splitterClassName, that.splitterClassName)
        && Objects.equals(this.mergerClassName, that.mergerClassName)
        && Objects.equals(this.maxFilesCount, that.maxFilesCount);
  }

  @Override
  public int hashCode() {

    return Objects.hash(this.name, this.description, this.alias, this.prefix,
        this.oneFilePerAnalysis, this.dataFormatFromDesignFile,
        this.designFieldName, this.contentType, this.extensions,
        this.galaxyToolExtensions, this.generatorClassName,
        this.checkerClassName, this.splitterClassName, this.mergerClassName,
        this.maxFilesCount);
  }

  @Override
  public String toString() {

    return com.google.common.base.Objects.toStringHelper(this)
        .add("name", this.name).add("description", this.description)
        .add("alias", this.alias).add("prefix", this.prefix)
        .add("contentType", this.contentType)
        .add("defaultExtension", this.extensions.get(0))
        .add("extensions", this.extensions)
        .add("galaxyToolExtensions", this.galaxyToolExtensions)
        .add("generatorClassName", this.generatorClassName)
        .add("generatorParameters", this.generatorParameters)
        .add("checkerClassName", this.checkerClassName)
        .add("splitterClassName", this.splitterClassName)
        .add("mergerClassName", this.mergerClassName)
        .add("maxFilesCount", this.maxFilesCount).toString();
  }

  //
  // Constructor
  //

  /**
   * Public constructor.
   * @param is input stream that contains the value of the data format
   * @throws EoulsanException
   */
  public XMLDataFormat(final InputStream is) throws EoulsanException {

    if (is == null) {
      throw new NullPointerException("The input stream is null");
    }

    try {
      parse(is);
    } catch (ParserConfigurationException | IOException | SAXException e) {
      throw new EoulsanException(e.getMessage());
    }
  }


}<|MERGE_RESOLUTION|>--- conflicted
+++ resolved
@@ -88,24 +88,11 @@
   }
 
   @Override
-<<<<<<< HEAD
   public String getAlias() {
 
     return this.alias;
   }
 
-=======
-  public String getShortName() {
-    return this.name;
-  }
-
-  @Override
-  public String getFullName() {
-    return this.name;
-  }
-
-  
->>>>>>> 8a6ccfc1
   @Override
   public String getPrefix() {
 
@@ -143,7 +130,7 @@
   }
 
   @Override
-  public List<String> getGalaxyToolExtensions(){
+  public List<String> getGalaxyToolExtensions() {
     return this.galaxyToolExtensions;
   }
 
@@ -495,5 +482,4 @@
     }
   }
 
-
 }