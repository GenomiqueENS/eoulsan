/*
 *                  Eoulsan development code
 *
 * This code may be freely distributed and modified under the
 * terms of the GNU Lesser General Public License version 2.1 or
 * later and CeCILL-C. This should be distributed with the code.
 * If you do not have a copy, see:
 *
 *      http://www.gnu.org/licenses/lgpl-2.1.txt
 *      http://www.cecill.info/licences/Licence_CeCILL-C_V1-en.txt
 *
 * Copyright for this code is held jointly by the Genomic platform
 * of the Institut de Biologie de l'École Normale Supérieure and
 * the individual authors. These should be listed in @author doc
 * comments.
 *
 * For more information on the Eoulsan project and its aims,
 * or to join the Eoulsan Google group, visit the home page
 * at:
 *
 *      http://www.transcriptome.ens.fr/eoulsan
 *
 */
package fr.ens.transcriptome.eoulsan.it;

import static com.google.common.io.Files.newWriter;
import static fr.ens.transcriptome.eoulsan.EoulsanLogger.getLogger;
import static fr.ens.transcriptome.eoulsan.util.StringUtils.toTimeHumanReadable;

import java.io.File;
import java.io.IOException;
import java.io.Writer;
import java.nio.charset.Charset;
import java.nio.file.Files;
import java.nio.file.StandardCopyOption;
import java.text.DateFormat;
import java.text.SimpleDateFormat;
import java.util.ArrayList;
import java.util.Collections;
import java.util.Date;
import java.util.List;
import java.util.Set;
import java.util.logging.LogRecord;

import com.google.common.base.Joiner;

import fr.ens.transcriptome.eoulsan.EoulsanException;
import fr.ens.transcriptome.eoulsan.Globals;

/**
 * This class compute result on integration test execution.
 * @author Sandrine Perrin
 * @since 2.0
 */
public class ITResult {

  private final IT it;
  private final StringBuilder commentForReport;

  private Throwable exception;
  private final List<ITCommandResult> commandsResults;
  private Set<ITOutputComparisonResult> comparisonsResults;

  private boolean generatedData = false;

  // True if demand generate data and expected directory already exist
  private boolean nothingToDo = false;

  //
  // Write reports
  //
  /**
   * Create report of the test execution.
   * @param duration of execution test
   */
  public void createReportFile(final long duration) {

    final String durationIT = toTimeHumanReadable(duration);

    // End test
    updateLogger(durationIT);

    if (isNothingToDo()) {
      // No report
      return;
    }

    final String filename = isSuccess() ? "SUCCESS" : "FAIL";

    final File reportFile =
        new File(this.it.getOutputTestDirectory(), filename);
    Writer fw;
    try {
      fw = newWriter(reportFile,
          Charset.forName(Globals.DEFAULT_FILE_ENCODING));

      // Build text report
      fw.write(createReportText(true, durationIT));
      fw.write("\n");

      fw.flush();
      fw.close();

    } catch (final Exception e) {
      e.printStackTrace();
    }

    if (isGeneratedData()) {
      try {
        // Copy result file in expected test directory
        Files.copy(reportFile.toPath(),
            new File(this.it.getExpectedTestDirectory(), filename).toPath(),
            StandardCopyOption.REPLACE_EXISTING);

      } catch (final IOException e) {

        getLogger()
            .warning("Error while copying the result execution integration "
                + "test in expected directory: " + e.getMessage());
      }
    }
  }

  /**
   * Create report retrieve by testng instance and display in report.
   * @return report text
   */
  public String createReportTestngMessage() {

    if (isSuccess()) {
      return "";
    }

    // Text without stack message when an exception occurs
    String txt = "Fail test: " + this.it.getTestName();
    txt += "\n\tdirectory: " + this.it.getOutputTestDirectory();

    txt += createExceptionText(false);
    return txt;
  }

  /**
   * Create report retrieve by global tests logger.
   * @param duration duration of execution
   */
  private void updateLogger(final String duration) {

    String txt = "";

    if (this.nothingToDo) {
      txt += "NOTHING TO DO of the " + this.it.getTestName();
    } else {

      txt += (isSuccess() ? "SUCCESS" : "FAIL")
          + " of the test " + this.it.getTestName()
          + ((isGeneratedData())
              ? ": generate expected data" : ": launch test and comparison")
          + ". Duration = " + duration;

      if (!isSuccess()) {
        // Add exception explanation in logger
        txt += createExceptionText(false);
      }
    }

    getLogger().info(txt);

  }

  /**
   * Create report text.
   * @param withStackTrace if true contains the stack trace if exist
   * @param duration the duration on integrated test.
   * @return report text
   */
  private String createReportText(final boolean withStackTrace,
      final String duration) {

    final StringBuilder report = new StringBuilder();
    report.append(
        (isSuccess() ? "SUCCESS" : "FAIL") + ": " + this.it.getTestName());
    report.append(isGeneratedData()
        ? ": generate expected data"
        : ": test execution and output files comparison.");
    // TODO add stop here

    report.append("\n\nDate: " + getCurrentFormatedDate());
    report.append('\n');
    
    report.append("\n\nDirectories:");
<<<<<<< HEAD
    report.append(
        "\n\tExpected:" + this.it.getExpectedTestDirectory().getAbsolutePath());
    report.append(
        "\n\tOutput:" + this.it.getOutputTestDirectory().getAbsolutePath());
=======
    report.append("\n\tExpected:"
        + this.it.getExpectedTestDirectory().getAbsolutePath());
    report.append("\n\tOuput:"
        + this.it.getOutputTestDirectory().getAbsolutePath());
>>>>>>> 7a7443f8

    report.append("\n\nPatterns:");

    // Result for comparison files
    report.append("\n\tFile count to compare from pattern(s): "
        + this.it.getFileToComparePatterns());

    if (!this.it.getFileToComparePatterns().equals("none")) {
      report.append(": " + this.it.getCountFilesToCheckContent() + " file(s)");
    }

    // Result for checking length files
    report.append("\n\tFile lengths count to check from pattern(s): "
        + this.it.getCheckLengthFilePatterns());

    if (!this.it.getCheckLengthFilePatterns().equals("none")) {
      report.append(": " + this.it.getCountFilesToCheckLength() + " file(s)");
    }

    // Result to check if files exist
    report.append("\n\tFile count to check if it exists from pattern(s): "
        + this.it.getCheckExistenceFilePatterns());
    if (!this.it.getCheckExistenceFilePatterns().equals("none")) {
      report
          .append(": " + this.it.getCountFilesToCheckExistence() + " file(s)");
    }

    // List patterns to exclude files on comparison
    report.append("\n\tPatterns files to exclude comparisons:\t"
        + this.it.getExcludeToComparePatterns());

    // Result to check if files exist
    report
        .append("\n\tFile count to remove from pattern(s) if test successed: "
            + this.it.getFileToRemovePatterns());
    if (!this.it.getFileToRemovePatterns().equals("none")) {
      report.append(": " + this.it.getCountFilesToRemove() + " file(s)");
    }


    report.append("\n\nDuration one script maximum: "
        + toTimeHumanReadable(this.it.getDurationMaxInMinutes() * 60 * 1000));
    report.append('\n');

    // Add synthesis on executions scripts
    if (!this.commandsResults.isEmpty()) {
      for (final ITCommandResult icr : this.commandsResults) {
        report.append(icr.getReport());
      }
    }

    if (isGeneratedData()) {
      report.append(
          "\nSUCCESS: copy files " + this.it.getCountFilesToCompare() + " to ");
      report.append(this.it.getExpectedTestDirectory().getAbsolutePath());
    }

    // Check comparison execute
    if (this.comparisonsResults.isEmpty()) {

      // Add message on exception
      if (this.exception != null) {
        report.append('\n');
        report.append(createExceptionText(withStackTrace));
        report.append('\n');
      }

    } else {

      // Add report text on comparison execution
      report.append("\n\nComparisons:");

      for (final ITOutputComparisonResult ocr : this.comparisonsResults) {
        report.append('\n');
        report.append(ocr.getReport());
      }
      report.append('\n');
    }

    // Add comment(s)
    if (this.commentForReport.length() > 0) {
      report.append(this.commentForReport.toString());
    }

    // Add duration on integrated test
    report.append("\n\nTest duration: " + duration);

    // Return text
    return report.toString();
  }

  /**
   * Gets the current formated date.
   * @return the current formated date
   */
  private String getCurrentFormatedDate() {

    final DateFormat df =
        new SimpleDateFormat("yyyy.MM.dd kk:mm:ss", Globals.DEFAULT_LOCALE);

    return df.format(new Date());

  }

  /**
   * Collect all exceptions throw when compare output test generated to output
   * test expected.
   */
  public void checkNeededThrowException() {

    if (this.comparisonsResults.isEmpty()) {
      return;
    }

    // Check comparison output it result
    for (final ITOutputComparisonResult ocr : this.comparisonsResults) {
      if (!ocr.getStatusComparison().isSuccess()) {
        final StringBuilder msg = new StringBuilder();

        if (getException() != null) {
          msg.append(getException().getMessage());
          msg.append("\n");
        }

        // Compile exception message
        msg.append("\t");
        msg.append(ocr.getStatusComparison().getExceptionMessage());
        msg.append("\t" + ocr.getFilename());

        setException(new EoulsanException(msg.toString()));
      }
    }
  }

  /**
   * Create message exception with stack trace if required.
   * @param withStackTrace if true contains the stack trace if exist
   * @return message
   */
  public String createExceptionText(final boolean withStackTrace) {

    if (this.exception == null) {
      return "";
    }

    final StringBuilder msgException = new StringBuilder();

    msgException.append("\n=== Execution Test Error ===");
    msgException.append(
        "\nFrom class: \n\t" + this.exception.getClass().getName() + "");
    msgException
        .append("\nException message: \n" + this.exception.getMessage() + "\n");

    if (ITSuite.getInstance().isDebugModeEnabled() && withStackTrace) {
      // Add the stack trace
      msgException.append("\n=== Execution Test Debug Stack Trace ===\n");
      msgException
          .append(Joiner.on("\n\t").join(this.exception.getStackTrace()));
    }

    // Return text
    return msgException.toString();
  }

  /**
   * Add command line result.
   * @param cmdResult command line result object
   */
  public void addCommandResult(final ITCommandResult cmdResult) {
    if (cmdResult != null) {
      this.commandsResults.add(cmdResult);
    }
  }

  /**
   * Add comparisons results and check if exception has been throw.
   * @param comparisonsResults set of comparison results.
   */
  public void addComparisonsResults(
      final Set<ITOutputComparisonResult> comparisonsResults) {

    if (comparisonsResults != null) {
      this.comparisonsResults = comparisonsResults;
    }

    // Check if exception has been throw.
    checkNeededThrowException();
  }

  /**
   * Adds the comments at the end of report.
   * @param msg the message
   */
  public void addCommentsIntoTextReport(final String msg) {

    // Add message
    this.commentForReport.append(msg);
  }

  //
  // Getter and Setter
  //

  /**
   * As generated data.
   */
  public void asGeneratedData() {
    this.generatedData = true;
  }

  /**
   * Checks if is generated data.
   * @return true, if is generated data
   */
  public boolean isGeneratedData() {
    return this.generatedData;
  }

  /**
   * Checks if is success.
   * @return true, if is success
   */
  public boolean isSuccess() {
    return this.exception == null;
  }

  /**
   * Gets the exception.
   * @return the exception
   */
  public Throwable getException() {
    return this.exception;
  }

  /**
   * Sets the exception.
   * @param e the new exception
   */
  public void setException(final Throwable e) {
    this.exception = e;
  }

  /**
   * As nothing to do.
   */
  public void asNothingToDo() {
    this.nothingToDo = true;
  }

  /**
   * Checks if is nothing to do.
   * @return true, if is nothing to do
   */
  public boolean isNothingToDo() {
    return this.nothingToDo;
  }

  //
  // Constructor
  //

  /**
   * Public constructor.
   * @param it integration test object
   */
  public ITResult(final IT it) {
    this.it = it;
    this.commandsResults = new ArrayList<>();
    this.comparisonsResults = Collections.emptySet();
    this.commentForReport = new StringBuilder();
  }
}<|MERGE_RESOLUTION|>--- conflicted
+++ resolved
@@ -40,7 +40,6 @@
 import java.util.Date;
 import java.util.List;
 import java.util.Set;
-import java.util.logging.LogRecord;
 
 import com.google.common.base.Joiner;
 
@@ -188,17 +187,11 @@
     report.append('\n');
     
     report.append("\n\nDirectories:");
-<<<<<<< HEAD
-    report.append(
-        "\n\tExpected:" + this.it.getExpectedTestDirectory().getAbsolutePath());
-    report.append(
-        "\n\tOutput:" + this.it.getOutputTestDirectory().getAbsolutePath());
-=======
+
     report.append("\n\tExpected:"
         + this.it.getExpectedTestDirectory().getAbsolutePath());
     report.append("\n\tOuput:"
         + this.it.getOutputTestDirectory().getAbsolutePath());
->>>>>>> 7a7443f8
 
     report.append("\n\nPatterns:");
 
