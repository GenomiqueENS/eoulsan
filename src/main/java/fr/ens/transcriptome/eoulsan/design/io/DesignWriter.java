--- conflicted
+++ resolved
@@ -29,94 +29,12 @@
 import fr.ens.transcriptome.eoulsan.design.Design;
 
 /**
- * This class define a writer for designs.
+ * This interface define a writer for designs.
  * @since 1.0
  * @author Laurent Jourdren
  */
 public interface DesignWriter {
 
-<<<<<<< HEAD
-  private OutputStream outputStream;
-  private String dataSource;
-
-  //
-  // Getters
-  //
-
-  /**
-   * Get the outputStream.
-   * @return Returns the outputStream
-   */
-  public OutputStream getOutputStream() {
-    return this.outputStream;
-  }
-
-  /**
-   * Get the source of the data
-   * @return The source of the data
-   */
-  public String getDataSource() {
-    return this.dataSource;
-  }
-
-  //
-  // Setters
-  //
-
-  /**
-   * Set the output stream
-   * @param outputStream The outputStream to set
-   */
-  public void setOutputStream(final OutputStream outputStream) {
-    this.outputStream = outputStream;
-  }
-
-  //
-  // Abstract method
-  //
-
-  /**
-   * Write a Design.
-   * @param design Design to write
-   * @throws EoulsanIOException if an exception occurs while writing the design
-   */
-  public abstract void write(final Design design) throws EoulsanIOException;
-
-  //
-  // Constructors
-  //
-
-  /**
-   * Public constructor.
-   * @param file file to read
-   * @throws EoulsanIOException if an error occurs while reading the file or if
-   *           the file is null.
-   */
-  public DesignWriter(final File file) throws EoulsanIOException {
-    if (file == null) {
-      throw new EoulsanIOException("No file to load");
-    }
-
-    try {
-      setOutputStream(FileUtils.createOutputStream(file));
-    } catch (IOException e) {
-      throw new EoulsanIOException(
-          "Error while reading file : " + file.getName(), e);
-    }
-
-    this.dataSource = file.getAbsolutePath();
-  }
-
-  /**
-   * Public constructor
-   * @param os Input stream to read
-   * @throws EoulsanIOException if the stream is null
-   */
-  public DesignWriter(final OutputStream os) throws EoulsanIOException {
-    setOutputStream(os);
-  }
-=======
   void write(final Design design) throws IOException;
->>>>>>> 6b7546c1
 
 }