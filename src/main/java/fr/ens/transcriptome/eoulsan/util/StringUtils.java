/*
 *                  Eoulsan development code
 *
 * This code may be freely distributed and modified under the
 * terms of the GNU Lesser General Public License version 2.1 or
 * later and CeCILL-C. This should be distributed with the code.
 * If you do not have a copy, see:
 *
 *      http://www.gnu.org/licenses/lgpl-2.1.txt
 *      http://www.cecill.info/licences/Licence_CeCILL-C_V1-en.txt
 *
 * Copyright for this code is held jointly by the Genomic platform
 * of the Institut de Biologie de l'École Normale Supérieure and
 * the individual authors. These should be listed in @author doc
 * comments.
 *
 * For more information on the Eoulsan project and its aims,
 * or to join the Eoulsan Google group, visit the home page
 * at:
 *
 *      http://www.transcriptome.ens.fr/eoulsan
 *
 */

package fr.ens.transcriptome.eoulsan.util;

import java.io.File;
import java.net.URI;
import java.net.URISyntaxException;
import java.util.ArrayList;
import java.util.Calendar;
import java.util.Collection;
import java.util.Collections;
import java.util.Date;
import java.util.Iterator;
import java.util.List;
import java.util.Locale;

/**
 * Utility class for Strings.
 * @since 1.0
 * @author Laurent Jourdren
 */
public final class StringUtils {

  /**
   * Get the basename of the filename.
   * @param filename The filename
   * @return the basename of the file
   */
  public static String basename(final String filename) {

    return basename(filename, true);
  }

  /**
   * Get the basename of the filename.
   * @param filename The filename
   * @param withoutCompressedExtension true if the compression extension must be
   *          removed
   * @return the basename of the file
   */
  public static String basename(final String filename,
      final boolean withoutCompressedExtension) {

    if (filename == null) {
      return null;
    }

    final String myFilename;

    if (withoutCompressedExtension) {
      myFilename = removeCompressedExtensionFromFilename(filename);
    } else {
      myFilename = filename;
    }

    final File f = new File(myFilename);
    final String shortName = f.getName();

    final int pos = shortName.indexOf('.');

    if (pos == -1) {
      return myFilename;
    }

    return myFilename.substring(0,
        myFilename.length() - (shortName.length() - pos));
  }

  /**
   * Get the extension of a filename.
   * @param filename The filename
   * @return the extension of the filename
   */
  public static String extension(final String filename) {

    if (filename == null) {
      return null;
    }

    final File f = new File(filename);
    final String shortName = f.getName();

    final int pos = shortName.lastIndexOf('.');

    if (pos == -1) {
      return "";
    }

    return filename.substring(filename.length() - (shortName.length() - pos),
        filename.length());
  }

  /**
   * Get the extension without compression extension
   * @param filename The filename
   * @return the extension without the compression extension
   */
  public static String extensionWithoutCompressionExtension(
      final String filename) {

    return extension(filenameWithoutCompressionExtension(filename));
  }

  /**
   * Get the filename without the extension.
   * @param filename The filename
   * @return the filename without the extension
   */
  public static String filenameWithoutExtension(final String filename) {

    if (filename == null) {
      return null;
    }

    final File f = new File(filename);
    final String shortName = f.getName();

    final int pos = shortName.lastIndexOf('.');

    if (pos == -1) {
      return filename;
    }

    return filename.substring(0, filename.length() - shortName.length())
        + shortName.subSequence(0, pos);
  }

  /**
   * Get the compression extension if exists.
   * @param filename The filename
   * @return the compression extension or an empty string if there is no
   *         compression extension
   */
  public static String compressionExtension(final String filename) {

    if (filename == null) {
      return null;
    }

    final String ext = extension(filename);

    if (".gz".equals(ext)) {
      return ext;
    }

    if (".bz2".equals(ext)) {
      return ext;
    }

    if (".zip".equals(ext)) {
      return ext;
    }

    if (".deflate".equals(ext)) {
      return ext;
    }

    if (".lzo".equals(ext)) {
      return ext;
    }

    return "";
  }

  /**
   * Get the filename without the compression extension.
   * @param filename The filename
   * @return the filename without the compression extension
   */
  public static String filenameWithoutCompressionExtension(
      final String filename) {

    if (filename == null) {
      return null;
    }

    if (filename.endsWith(".gz")) {
      return filename.substring(0, filename.length() - 3);
    }

    if (filename.endsWith(".bz2")) {
      return filename.substring(0, filename.length() - 4);
    }

    // if (filename.endsWith(".zip"))
    // return filename.substring(0, filename.length() - 4);

    if (filename.endsWith(".deflate")) {
      return filename.substring(0, filename.length() - 8);
    }

    if (filename.endsWith(".lzo")) {
      return filename.substring(0, filename.length() - 4);
    }

    return filename;
  }

  /**
   * Remove non alpha char at the end of String.
   * @param s String to handle
   * @return the string without the last non end of string
   */
  public static final String removeNonAlphaAtEndOfString(final String s) {

    if (s == null) {
      return null;
    }

    int len = s.length();
    if (len == 0) {
      return s;
    }

    char c = s.charAt(len - 1);
    if (!Character.isLetter(c)) {
      return s.substring(0, len - 1);
    }

    return s;
  }

  /**
   * Convert a number of milliseconds into a human reading string.
   * @param time time in ms
   * @return a the time in ms
   */
  public static final String toTimeHumanReadable(final long time) {

    long min = time / (60 * 1000);
    long minRest = time % (60 * 1000);
    long sec = minRest / 1000;

    long mili = minRest % 1000;

    return String.format("%02d:%02d.%03d", min, sec, mili);
  }

  /**
   * Split a string. \t is the separator character.
   * @param s the String to split
   * @param list The result list.
   * @return the array with the new values
   */
  public static final List<String> fastSplit(final String s,
      final List<String> list) {

    if (s == null) {
      return null;
    }

    List<String> result;

    if (list == null) {
      result = new ArrayList<>();
    } else {
      result = list;
    }

    result.clear();
    int lastPos = 0;
    int pos = -1;

    while ((pos = s.indexOf("\t", lastPos)) != -1) {

      result.add(s.substring(lastPos, pos));
      lastPos = pos + 1;
    }

    result.add(s.substring(lastPos, s.length()));

    return result;
  }

  /**
   * Split a string. \t is the separator character.
   * @param s the String to split
   * @param array The result array.
   * @return the array with the new values
   */
  public static final String[] fastSplit(final String s, final String[] array) {

    return fastSplit(s, array, false);
  }

  /**
   * Split a string. \t is the separator character.
   * @param s the String to split
   * @param array The result array.
   * @param allowEmptyFields to allow empty fields
   * @return the array with the new values
   */
  public static final String[] fastSplit(final String s, final String[] array,
      final boolean allowEmptyFields) {

    if (array == null || s == null) {
      return null;
    }

    int lastPos = 0;
    final int len = array.length - 1;

    for (int i = 0; i < len; i++) {

      final int pos = s.indexOf("\t", lastPos);

      if (pos == -1) {
        if (allowEmptyFields) {
          while (i <= len) {
            array[i++] = "";
          }
          return array;
        }
        throw new ArrayIndexOutOfBoundsException();
      }

      array[i] = s.substring(lastPos, pos);
      lastPos = pos + 1;
    }
    array[len] = s.substring(lastPos, s.length());

    return array;
  }

  /**
   * Get the content of a line without the first field. Tabulation is the
   * separator
   * @param s String to parse
   * @return a String without the first field of the string
   */
  public static final String subStringAfterFirstTab(final String s) {

    if (s == null) {
      return null;
    }

    final int indexFirstTab = s.indexOf('\t');

    if (indexFirstTab == -1) {
      return s;
    }

    return s.substring(indexFirstTab + 1);
  }

  /**
   * Get the first field of a line
   * @param s String to parse
   * @return a String with the first field of the string
   */
  public static final String subStringBeforeFirstTab(final String s) {

    if (s == null) {
      return null;
    }

    final int indexFirstTab = s.indexOf('\t');

    if (indexFirstTab == -1) {
      return s;
    }

    return s.substring(0, indexFirstTab);
  }

  /**
   * Get the current date in an easy sorted format (e.g. 20100225151635)
   * @return the current date formatted in a string
   */
  public static final String currentDateTimeToEasySortedDateTime() {

    return toEasySortedDateTime(new Date(System.currentTimeMillis()));
  }

  /**
   * Get the date in an easy sorted format (e.g. 20100225151635)
   * @param date date to format
   * @return a formatted date in a string
   */
  public static final String toEasySortedDateTime(final Date date) {

    if (date == null) {
      return null;
    }

    final Calendar cal = Calendar.getInstance(Locale.ENGLISH);

    return String.format("%04d%02d%02d%02d%02d%02d", cal.get(Calendar.YEAR),
        cal.get(Calendar.MONTH), cal.get(Calendar.DAY_OF_MONTH),
        cal.get(Calendar.HOUR), cal.get(Calendar.MINUTE),
        cal.get(Calendar.SECOND));
  }

  /**
   * Remove the compression extension of the filename.
   * @param filename Filename to use
   * @return the filename without the compressed extension if needed
   */
  public static final String removeCompressedExtensionFromFilename(
      final String filename) {

    if (filename == null) {
      return null;
    }

    if (filename.endsWith(".gz")) {
      return filename.substring(0, filename.length() - 3);
    }
    if (filename.endsWith(".bz2")) {
      return filename.substring(0, filename.length() - 4);
    }
    if (filename.endsWith(".zip")) {
      return filename.substring(0, filename.length() - 4);
    }

    return filename;
  }

  public static final String protectGFF(final String s) {

    if (s == null) {
      return null;
    }

    final String rTmp =
        s.replace("\\", "\\\\").replace(";", "\\;").replace("=", "\\=")
            .replace("%", "\\%").replace("&", "\\&").replace(",", "\\,");

    final StringBuilder sb = new StringBuilder();

    final int len = rTmp.length();

    for (int i = 0; i < len; i++) {

      final char c = rTmp.charAt(i);
      if (c <= 32) {
        sb.append('%');
        sb.append(String.format("%02X", (int) c));
      } else {
        sb.append(c);
      }
    }

    final String r = sb.toString();
    sb.setLength(0);

    return r;
  }

  public static final String deProtectGFF(final String s) {

    if (s == null) {
      return null;
    }

    final StringBuilder sb = new StringBuilder();

    final int len = s.length();

    for (int i = 0; i < len; i++) {

      final char c = s.charAt(i);

      if (c == '%') {

        if (i + 2 >= len) {
          break;
        }

        final char d1 = s.charAt(i + 1);
        final char d2 = s.charAt(i + 2);

        if (Character.isDigit(d1) && Character.isDigit(d2)) {
          sb.append((char) Integer.parseInt("" + d1 + d2, 16));

          i += 2;
          continue;
        }
      }

      sb.append(c);
    }

    return sb.toString().replace("\\,", ",").replace("\\&", "&")
        .replace("\\%", "%").replace("\\=", "=").replace("\\;", ";")
        .replace("\\\\", "\\");
  }

  /**
   * Get an array without the first element of the input array.
   * @param array input array
   * @return an array without the first element of the input array
   */
  public static final String[] arrayWithoutFirstElement(final String[] array) {

    return arrayWithoutFirstsElement(array, 1);
  }

  /**
   * Get an array without the first element of the input array.
   * @param array input array
   * @param elementsToRemove number of the first elements to remove
   * @return an array without the first element of the input array
   */
  public static final String[] arrayWithoutFirstsElement(final String[] array,
      final int elementsToRemove) {

    if (array == null) {
      return null;
    }

    if (elementsToRemove < 1) {
      return array;
    }

    if (elementsToRemove > array.length) {
      return new String[0];
    }

    final int newLen = array.length - elementsToRemove;
    final String[] result = new String[newLen];
    System.arraycopy(array, elementsToRemove, result, 0, newLen);

    return result;
  }

  /**
   * Escape a bash filename
   * @param s bash string to escape
   * @return a escaped string
   */
  public static final String bashEscaping(final String s) {

    if (s == null) {
      return null;
    }

    return s.replace("\\", "\\\\").replace(" ", "\\ ").replace("'", "\\'")
        .replace("\"", "\\\"").replace("&", "\\&").replace("!", "\\!")
        .replace("~", "\\~");
  }

  /**
   * Get the filename of an URI
   * @param s The URI in a string
   * @return the filename of the URI
   */
  public static final String getURIFilename(final String s) {

    if (s == null) {
      return null;
    }

    try {
      final URI uri = new URI(s);

      return new File(uri.getPath()).getName();
    } catch (URISyntaxException e) {

      return null;
    }

  }

  /**
   * Get a file size in a human readable way
   * @param bytes size of a file
   * @return a string with the size of the file
   */
  public static final String sizeToHumanReadable(final long bytes) {

    final double ki = 1024;
    final double mi = ki * 1024;
    final double gi = mi * 1024;
    final double ti = gi * 1024;

    if (bytes < ki) {
      return String.format("%d B", bytes);
    }

    if (bytes < mi) {
      return String.format("%.2f KiB", bytes / ki);
    }

    if (bytes < gi) {
      return String.format("%.2f MiB", bytes / mi);
    }

    if (bytes < ti) {
      return String.format("%.2f GiB", bytes / gi);
    }

    return String.format("%.2f TiB", bytes / ti);
  }

  /**
   * Test if a String starts with one of the prefix of a list in an array
   * @param s String to test
   * @param prefixes list of prefixes
   * @return true if the String starts with one of the prefix of a list in an
   *         array
   */
  public static final boolean startsWith(final String s,
      final String[] prefixes) {

    if (s == null || prefixes == null) {
      return false;
    }

    for (String p : prefixes) {
      if (s.startsWith(p)) {
        return true;
      }
    }

    return false;
  }

  /**
   * Get the content type of a file for common file extensions
   * @param extension extension to use
   * @return the content type of an empty string if the content type was not
   *         found
   */
  public static final String getCommonContentTypeFromExtension(
      final String extension) {

    if (extension == null) {
      return null;
    }

    final String lower = extension.toLowerCase();

    if (".htm".equals(lower) || ".html".equals(lower)) {
      return "text/html";
    }

    if (".xml".equals(lower)) {
      return "text/xml";
    }

    if (".txt".equals(lower)
        || ".pl".equals(lower) || ".pm".equals(lower) || ".py".equals(lower)
        || ".r".equals(lower) || ".rb".equals(lower) || ".java".equals(lower)) {
      return "text/plain";
    }

    if (".jpeg".equals(lower) || ".jpg".equals(lower) || ".jpe".equals(lower)) {
      return "image/jpeg";
    }

    if (".jpeg".equals(lower) || ".jpg".equals(lower) || ".jpe".equals(lower)) {
      return "image/jpeg";
    }

    if (".tif".equals(lower) || ".tiff".equals(lower)) {
      return "image/tiff";
    }

    if (".png".equals(lower)) {
      return "image/png";
    }

    if (".pdf".equals(lower)) {
      return "application/pdf";
    }

    return "";
  }

  /**
   * Replace the prefix of a string.
   * @param s the string to process
   * @param oldPrefix prefix to replace
   * @param newPrefix new prefix
   * @return the string with the new prefix
   */
  public static String replacePrefix(final String s, final String oldPrefix,
      final String newPrefix) {

    if (s == null) {
      return null;
    }

    if (oldPrefix == null || newPrefix == null) {
      return s;
    }

    if (!s.startsWith(oldPrefix)) {
      return s;
    }

    final int prefixLen = oldPrefix.length();

    return newPrefix + s.substring(prefixLen);
  }

  /**
   * Serialize a collection of strings in a string.
   * @param strings strings to serialize
   * @return a String with all strings serialized
   */
  public static String serializeStringArray(final Collection<String> strings) {

    if (strings == null) {
      return null;
    }

    final StringBuilder sb = new StringBuilder();
    sb.append('[');

    boolean first = true;

    for (String s : strings) {
      if (first) {
        first = false;
      } else {
        sb.append(',');
      }

      if (s != null) {
        sb.append(s.replace("\\", "\\\\").replace(",", "\\,"));
      }
    }

    sb.append(']');

    return sb.toString();
  }

  /**
   * Deserialize a string to a list of strings.
   * @param serializedString string to deserialize
   * @return a list of string
   */
  public static List<String> deserializeStringArray(
      final String serializedString) {

    if (serializedString == null) {
      return null;
    }

    String s = serializedString.trim();

    if (s.charAt(0) != '[' || s.charAt(s.length() - 1) != ']') {
      return Collections.singletonList(serializedString);
    }

    s = s.substring(1, s.length() - 1);

    final List<String> result = new ArrayList<>();
    int last = 0;
    boolean escapeNext = false;

    for (int i = 0; i < s.length(); i++) {

      if (escapeNext) {
        escapeNext = false;
        continue;
      }

      if (s.charAt(i) == '\\') {
        escapeNext = true;
        continue;
      }

      if (s.charAt(i) == ',') {
        result.add(
            s.substring(last, i).replace("\\\\", "\\").replace("\\,", ","));
        last = i + 1;
      }
    }

    result.add(s.substring(last).replace("\\\\", "\\").replace("\\,", ","));

    return result;
  }

  /**
   * Convert 0-15 integer number to a letter
   * @param i the integer to convert
   * @return a letter as a char
   */
  public static char toLetter(final int i) {

    if (i < 0) {
      return '-';
    }

    if (i > 25) {
      return '-';
    }

    return (char) (i + 97);
  }

  /**
   * Trim a string
   * @param s the string to trim
   * @return null if the parameter is null or a trimmed string
   */
  public static String trim(final String s) {

    return s == null ? null : s.trim();
  }

  /**
   * Join elements of an array of strings into a string.
   * @param array array of strings to join
   * @param separator separator to use
   */
  public static String join(final String[] array, final String separator) {

    if (array == null) {
      return null;
    }

    final StringBuilder sb = new StringBuilder();

    for (int i = 0; i < array.length; i++) {

      if (i > 0 && separator != null) {
        sb.append(separator);
      }
      sb.append(array[i]);
    }

    return sb.toString();
  }

  /**
   * Join elements of an array of objects into a string.
   * @param array array of objects to join
   * @param separator separator to use
   */
  public static String join(final Object[] array, final String separator) {

    if (array == null) {
      return null;
    }

    final StringBuilder sb = new StringBuilder();

    for (int i = 0; i < array.length; i++) {

      if (i > 0 && separator != null) {
        sb.append(separator);
      }
      sb.append(array[i]);
    }

    return sb.toString();
  }

  /**
   * Split a string in substring of same length
   * @param s String to split
   * @param length length of the output strings
   * @return a Iterable object
   */
  public static Iterable<String> splitStringIterator(final String s,
      final int length) {

    if (s == null || length < 1) {
      return null;
    }

    return new IterableString() {

      int pos = 0;
      final int len = s.length();

      @Override
      public boolean hasNext() {

        return this.pos < this.len;
      }

      @Override
      public String next() {

        final int endPos =
            (this.pos + length) > this.len ? this.len : this.pos + length;

        final String result = s.substring(this.pos, endPos);

        this.pos += length;

        return result;
      }

      @Override
      public void remove() {
      }

      @Override
      public Iterator<String> iterator() {

        return this;
      }
    };

  }

  private interface IterableString extends Iterable<String>, Iterator<String> {
  }

  /**
   * Test if a string is null or empty
   * @param s string to test
   * @return true if the input string is null or empty
   */
  public static boolean isNullOrEmpty(final String s) {

    return s == null || s.isEmpty();
  }

<<<<<<< HEAD
  /**
   * Split a shell command line.
   * @param commandline the command to parse
   * @return a list with the command line arguments
   */
  public static List<String> splitShellCommandLine(final String commandline) {

    if (commandline == null) {
      return null;
    }

    final String s = commandline.trim();

    final List<String> result = new ArrayList<>();

    final StringBuilder sb = new StringBuilder();
    boolean escape = false;
    boolean inArgument = false;
    char quote = ' ';

    for (int i = 0; i < s.length(); i++) {

      final char c = s.charAt(i);

      if (escape) {

        if (c == '\"') {
          sb.append(c);
        }

        escape = false;
        continue;
      }

      if (c == '\\') {
        escape = true;
        continue;
      }

      if ((c == '"' || c == '\'') && !inArgument) {
        quote = c;
        inArgument = true;
        continue;
      }

      if ((c == ' ' && !inArgument) || (c == quote && inArgument)) {

        if (inArgument) {
          result.add(sb.toString());
        } else {

          String s2 = sb.toString().trim();
          if (!s2.isEmpty()) {
            result.add(s2);
          }
        }

        sb.setLength(0);
        inArgument = false;
        continue;
      }

      sb.append(c);
    }

    if (inArgument) {
      result.add(sb.toString());
    } else {

      String s2 = sb.toString().trim();
      if (!s2.isEmpty()) {
        result.add(s2);
      }
    }

    return Collections.unmodifiableList(result);
=======

  /**
   * Returns a string with double quotes at the beginning and at the end of the
   * string.
   * @param s the string
   * @return a string with double quotes at the beginning and at the end of the
   * string or null if s is null
   */
  public static String doubleQuotes(final String s) {

    if (s == null) {
      return null;
    }

    return '"' + s + '"';
  }

  /**
   * Remove double quotes at the beginning and at the end of the string.
   * @param s the string.
   * @return a string without double quote at the beginning and at the end of the
   * string or null if s is null
   */
  public static String unDoubleQuotes(final String s) {

    if (s == null) {
      return null;
    }

    final int len = s.length();

    if (len<2) {
      return s;
    }

    if (s.charAt(0) == '"' && s.charAt(len-1) == '"') {
      return s.substring(1, len-1);
    }

    return s;
>>>>>>> bb02d63b
  }

  //
  // Constructor
  //

  private StringUtils() {
  }

}<|MERGE_RESOLUTION|>--- conflicted
+++ resolved
@@ -937,7 +937,6 @@
     return s == null || s.isEmpty();
   }
 
-<<<<<<< HEAD
   /**
    * Split a shell command line.
    * @param commandline the command to parse
@@ -1014,14 +1013,14 @@
     }
 
     return Collections.unmodifiableList(result);
-=======
+  }
 
   /**
    * Returns a string with double quotes at the beginning and at the end of the
    * string.
    * @param s the string
    * @return a string with double quotes at the beginning and at the end of the
-   * string or null if s is null
+   *         string or null if s is null
    */
   public static String doubleQuotes(final String s) {
 
@@ -1035,8 +1034,8 @@
   /**
    * Remove double quotes at the beginning and at the end of the string.
    * @param s the string.
-   * @return a string without double quote at the beginning and at the end of the
-   * string or null if s is null
+   * @return a string without double quote at the beginning and at the end of
+   *         the string or null if s is null
    */
   public static String unDoubleQuotes(final String s) {
 
@@ -1046,16 +1045,15 @@
 
     final int len = s.length();
 
-    if (len<2) {
+    if (len < 2) {
       return s;
     }
 
-    if (s.charAt(0) == '"' && s.charAt(len-1) == '"') {
-      return s.substring(1, len-1);
+    if (s.charAt(0) == '"' && s.charAt(len - 1) == '"') {
+      return s.substring(1, len - 1);
     }
 
     return s;
->>>>>>> bb02d63b
   }
 
   //
