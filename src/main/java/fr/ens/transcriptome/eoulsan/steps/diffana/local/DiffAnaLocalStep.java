--- conflicted
+++ resolved
@@ -90,10 +90,8 @@
           new DiffAna(design, new File("."), eDF.getType().getPrefix(),
               eDF.getDefaultExtention(), new File("."), rServeName);
 
-<<<<<<< HEAD
       // Launch analysis
-=======
->>>>>>> fa2c4765
+
       ad.run();
 
       // Write log file
