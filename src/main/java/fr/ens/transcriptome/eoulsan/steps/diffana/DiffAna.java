--- conflicted
+++ resolved
@@ -299,14 +299,9 @@
     checkRepTechGroupCoherence(rRepTechGroup, rCondNames);
 
     // Create Rnw script stringbuilder with preamble
-<<<<<<< HEAD
-    String pdfTitle = escapeUnderScore(
-        experimentSamplesList.get(0).getMetadata().getExperiment())
-        + " differential analysis";
-=======
     String pdfTitle =
         escapeUnderScore(experiment.getName()) + " differential analysis";
->>>>>>> 6b7546c1
+
     final StringBuilder sb =
         generateRnwpreamble(experiment.getSamples(), pdfTitle);
 
@@ -425,16 +420,11 @@
     // create file
     String rScript = null;
     try {
-<<<<<<< HEAD
-      rScript = "diffana_"
-          + experimentSamplesList.get(0).getMetadata().getExperiment() + "_"
-          + System.currentTimeMillis() + ".Rnw";
-=======
       rScript =
           "diffana_"
               + experiment.getName() + "_" + System.currentTimeMillis()
               + ".Rnw";
->>>>>>> 6b7546c1
+
       if (context.getSettings().isRServeServerEnabled()) {
         this.rConnection.writeStringAsFile(rScript, sb.toString());
       } else {
