--- conflicted
+++ resolved
@@ -50,11 +50,7 @@
   /**
    * Convert command tag from tool file in string, variable are replace by
    * value.
-<<<<<<< HEAD
-   * @param context Step context
-=======
    * @param context the context
->>>>>>> c4309423
    * @return the string
    * @throws EoulsanException the Eoulsan exception
    */
