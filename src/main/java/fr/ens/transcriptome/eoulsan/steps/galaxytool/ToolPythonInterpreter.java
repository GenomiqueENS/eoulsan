--- conflicted
+++ resolved
@@ -89,7 +89,7 @@
     }
 
     // Interpreter python script
-    final String commandLine = interpreterScript();
+    final String commandLine = interpreteScript();
 
     // TODO
     System.out.println("final command line " + commandLine);
@@ -102,16 +102,12 @@
 
   }
 
-<<<<<<< HEAD
-  private String interpreterScript() throws EoulsanException {
-=======
   /**
    * Interprete script by Python interpreter and replace variable name by value.
    * @return final command line
    * @throws EoulsanException if an error throws by interpretation.
    */
   public String interpreteScript() throws EoulsanException {
->>>>>>> c4309423
 
     checkNotNull(this.pythonScriptWithJavaCode,
         "Not found python script to interprete.");
@@ -126,16 +122,7 @@
     final Map<String, String> variablesCommandFinal =
         addMissingVariableFromCommandLine();
 
-<<<<<<< HEAD
-    // TODO
-    // System.out.println("script: " + script);
-    // System.out.println("variables "
-    // + Joiner.on("\n\t").withKeyValueSeparator("=").join(registry));
-
     final PythonInterpreter interpreter = new PythonInterpreter();
-=======
-    final PythonInterpreter interp = new PythonInterpreter();
->>>>>>> c4309423
 
     // Init variable cmd
     interpreter.set(VAR_CMD_NAME, "");
@@ -147,15 +134,6 @@
     // Retrieve standard output
     final PyObject cmd = interpreter.get(VAR_CMD_NAME);
 
-<<<<<<< HEAD
-    // TODO
-    // System.out.println("cmd: " + cmd.asString());
-
-    return addInterpreter(cmd.asString());
-  }
-
-  private String addInterpreter(final String cmd) {
-=======
     return addInterperter(cmd.asString());
   }
 
@@ -166,7 +144,6 @@
    * @return final command line
    */
   private String addInterperter(final String cmd) {
->>>>>>> c4309423
 
     checkNotNull(cmd, "Command line can not be null");
 
@@ -186,12 +163,8 @@
   }
 
   /**
-<<<<<<< HEAD
-   * Translate command xml in python.
-=======
    * Translate command XML in Python.
    * @param cmdTag the content command tag.
->>>>>>> c4309423
    * @throws EoulsanException if the translation fails.
    */
   private void translateCommandXMLInPython() throws EoulsanException {
