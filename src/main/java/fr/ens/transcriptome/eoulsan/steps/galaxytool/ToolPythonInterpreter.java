/*
 *                  Eoulsan development code
 *
 * This code may be freely distributed and modified under the
 * terms of the GNU Lesser General Public License version 2.1 or
 * later and CeCILL-C. This should be distributed with the code.
 * If you do not have a copy, see:
 *
 *      http://www.gnu.org/licenses/lgpl-2.1.txt
 *      http://www.cecill.info/licences/Licence_CeCILL-C_V1-en.txt
 *
 * Copyright for this code is held jointly by the Genomic platform
 * of the Institut de Biologie de l'École Normale Supérieure and
 * the individual authors. These should be listed in @author doc
 * comments.
 *
 * For more information on the Eoulsan project and its aims,
 * or to join the Eoulsan Google group, visit the home page
 * at:
 *
 *      http://www.transcriptome.ens.fr/eoulsan
 *
 */
package fr.ens.transcriptome.eoulsan.steps.galaxytool;

import static com.google.common.base.Preconditions.checkNotNull;
import static com.google.common.base.Preconditions.checkState;

import java.util.Collections;
import java.util.HashMap;
import java.util.Map;
import java.util.Set;

import org.python.core.PyObject;
import org.python.util.PythonInterpreter;

import com.google.common.collect.Maps;

import fr.ens.transcriptome.eoulsan.EoulsanException;
import fr.ens.transcriptome.eoulsan.core.StepContext;

/**
 * This class create a Python interpreter, it can build a command line tool from
 * command tag from Galaxy tool XML file.
 * @author Sandrine Perrin
 * @since 2.1
 */
public class ToolPythonInterpreter {

  /** The Constant VAR_CMD_NAME. */
  public static final String VAR_CMD_NAME = "cmd";

  /** The Constant INSTANCE_NAME. */
  public static final String INSTANCE_NAME = "mapVariables";

  /** The Constant CALL_METHOD. */
  public static final String CALL_METHOD = INSTANCE_NAME + ".get";

  // /** The variable names. */
  // private final Set<String> variableNamesInCommand = Sets.newHashSet();

  /** The Constant DEFAULT_VALUE_NULL. */
  static final String DEFAULT_VALUE_NULL = "no_authorized";

  /** The python script with java code. */
  private String pythonScriptWithJavaCode = null;

  /** The is command line translate. */
  private boolean isCommandLineTranslate = false;

  private final TranslatorStringToPython translator;

  private final Map<String, String> variablesCommand;

  private final ToolData tool;

  private final StepContext context;

  /**
   * Execute script.
   * @return the string
   * @throws EoulsanException the Eoulsan exception
   */
  public ToolExecutorResult executeScript() throws EoulsanException {

    if (!isCommandLineTranslate) {
      throw new EoulsanException(
          "Command tag has not been translate in script python, Can not be interpreted.");
    }

    // Interpreter python script
    final String commandLine = interpreteScript();

    // TODO
<<<<<<< HEAD
    System.out.println("final command line " + commandLine);
=======
    // System.out.println("final commande line " + commandLine);
>>>>>>> e95f713e

    final ToolExecutor executor =
        new ToolExecutor(this.context, commandLine, this.tool.getToolName(),
            this.tool.getToolVersion());

    return executor.execute();

  }

  /**
   * Interprete script by Python interpreter and replace variable name by value.
   * @return final command line
   * @throws EoulsanException if an error throws by interpretation.
   */
  public String interpreteScript() throws EoulsanException {

    checkNotNull(this.pythonScriptWithJavaCode,
        "Not found python script to interprete.");

    checkNotNull(this.variablesCommand,
        "None variables setting for python script.");

    // if (this.variablesCommand.isEmpty())
    // // TODO
    // return null;

    final Map<String, String> variablesCommandFinal =
        addMissingVariableFromCommandLine();

    final PythonInterpreter interpreter = new PythonInterpreter();

    // Init variable cmd
    interpreter.set(VAR_CMD_NAME, "");
    interpreter.set(INSTANCE_NAME, variablesCommandFinal);

    // Add script
    interpreter.exec(this.pythonScriptWithJavaCode);

    // Retrieve standard output
    final PyObject cmd = interpreter.get(VAR_CMD_NAME);

    return addInterperter(cmd.asString());
  }

  /**
   * Include the interperter, if setting in XML file, at the start of command
   * line's tool
   * @param cmd command line's tool
   * @return final command line
   */
  private String addInterperter(final String cmd) {

    checkNotNull(cmd, "Command line can not be null");

    // Add interpreter if exists
    if (this.tool.isInterpreterSetting()) {

      // TODO
      // return this.tool.getInterpreter()
      // + " " + this.tool.getToolExecutable() + "/" + cmd.trim();
      return this.tool.getInterpreter() + " " + cmd.trim();

    } else {

      return cmd.trim();
    }

  }

  /**
   * Translate command XML in Python.
   * @param cmdTag the content command tag.
   * @throws EoulsanException if the translation fails.
   */
  private void translateCommandXMLInPython() throws EoulsanException {

    if (isCommandLineTranslate) {
      return;
    }

    // Receive code Python for building command line after replace variables by
    // values
    this.pythonScriptWithJavaCode = translator.getTranslatedCommandInPython();

    isCommandLineTranslate = true;
  }

  /**
   * Adds the missing variable from command line, this can be extract from
   * parsing XML, which can be fail python interpreter execution.
   * @return the map all variable needed to interpreter python script.
   * @throws EoulsanException the Eoulsan exception
   */
  private Map<String, String> addMissingVariableFromCommandLine()
      throws EoulsanException {

    final Map<String, String> results = Maps.newHashMap(variablesCommand);

    // Compare with variable from command tag
    // Add variable not found in xml tag, corresponding to dataset value from
    // external file
    final Map<String, String> missingVariables =
        compareVariablesFromXMLToCommand();

    results.putAll(missingVariables);

    return Collections.unmodifiableMap(results);
  }

  /**
   * Gets the variable names.
   * @return the variable names
   * @throws EoulsanException
   */
  private Set<String> getVariableNames() throws EoulsanException {

    checkState(isCommandLineTranslate,
        "Can not get variable before translate command tag in script Python.");

    // Receive all variables names found in command tag
    return translator.getVariableNames();

  }

  /**
   * Comparison parameters xml variables command.
   * @return the map
   * @throws EoulsanException the eoulsan exception
   */
  private Map<String, String> compareVariablesFromXMLToCommand()
      throws EoulsanException {

    final Map<String, String> results = new HashMap<>();

    // Parsing variable name found in command tag
    for (final String variableName : getVariableNames()) {

      // Check exist
      if (this.variablesCommand.get(variableName) == null) {
        results.put(variableName, DEFAULT_VALUE_NULL);
      }

    }
    return Collections.unmodifiableMap(results);
  }

  //
  // Constructor
  //

  /**
   * Instantiates a new tool Python interpreter.
   * @param tool the tool
   * @param variablesCommand the variables command
   * @throws EoulsanException
   */
  public ToolPythonInterpreter(final StepContext context, final ToolData tool,
      final Map<String, String> variablesCommand) throws EoulsanException {

    checkNotNull(tool,
        "Tool instance from Galaxy Tool can not be null for interpretation.");

    checkState(variablesCommand.size() != 0,
        "Tool instance from Galaxy Tool not found variables for interpretation");

    this.tool = tool;
    this.variablesCommand = variablesCommand;
    this.context = context;

    // Init translator
    this.translator =
        new TranslatorStringToPython(this.tool.getCmdTagContent());

    // Translate command in Cheetah syntax in Python script
    translateCommandXMLInPython();

  }

}<|MERGE_RESOLUTION|>--- conflicted
+++ resolved
@@ -91,13 +91,6 @@
     // Interpreter python script
     final String commandLine = interpreteScript();
 
-    // TODO
-<<<<<<< HEAD
-    System.out.println("final command line " + commandLine);
-=======
-    // System.out.println("final commande line " + commandLine);
->>>>>>> e95f713e
-
     final ToolExecutor executor =
         new ToolExecutor(this.context, commandLine, this.tool.getToolName(),
             this.tool.getToolVersion());
