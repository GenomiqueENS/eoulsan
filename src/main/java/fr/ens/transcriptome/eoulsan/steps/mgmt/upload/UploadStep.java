--- conflicted
+++ resolved
@@ -256,46 +256,8 @@
 
     final Map<DataFile, DataFile> result = newHashMap();
 
-<<<<<<< HEAD
     Set<WorkflowStepOutputDataFile> inFiles =
         context.getWorkflow().getWorkflowFilesAtFirstStep().getInputFiles();
-=======
-    for (Step s : context.getWorkflow().getSteps()) {
-
-      if (afterThis) {
-
-        DataFormat[] formats = s.getInputFormats();
-        if (formats != null)
-
-          for (DataFormat df : formats)
-            if (df.getMaxFilesCount() == 1) {
-              final DataFile inFile = context.getInputDataFile(df, sample);
-              final DataFile outFile = getUploadedDataFile(inFile, sample, df);
-              result.put(inFile, outFile);
-            } else {
-
-              int i = 0;
-              boolean exists = true;
-
-              do {
-
-                DataFile file = context.getOtherDataFile(df, sample, i);
-                exists = file.exists();
-                if (exists) {
-                  final DataFile inFile =
-                      context.getOtherDataFile(df, sample, i);
-                  final DataFile outFile =
-                      getUploadedDataFile(inFile, sample, df, i);
-                  result.put(inFile, outFile);
-                }
-                i++;
-              } while (exists);
-
-            }
-
-      } else if (s == this)
-        afterThis = true;
->>>>>>> 01de94a3
 
     for (WorkflowStepOutputDataFile file : inFiles) {
       final DataFile in = file.getDataFile();
@@ -303,6 +265,7 @@
           getUploadedDataFile(in, file.getSample(), file.getFormat(),
               file.getFileIndex());
       result.put(in, out);
+
     }
 
     return result;
@@ -351,16 +314,9 @@
           final DataFile inFile = new DataFile(oldValues.get(0));
           // final DataFormat format = inFile.getDataFormat();
 
-<<<<<<< HEAD
           DataFormat format = registry.getDataFormatFromExtension(
 
           inFile.getExtension());
-=======
-          DataFormat format =
-              registry.getDataFormatFromExtension(
-                  registry.getDataTypeForDesignField(field),
-                  inFile.getExtension());
->>>>>>> 01de94a3
 
           if (format == null)
             format = inFile.getMetaData().getDataFormat();
