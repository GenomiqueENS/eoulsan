/*
 *                  Eoulsan development code
 *
 * This code may be freely distributed and modified under the
 * terms of the GNU Lesser General Public License version 2.1 or
 * later and CeCILL-C. This should be distributed with the code.
 * If you do not have a copy, see:
 *
 *      http://www.gnu.org/licenses/lgpl-2.1.txt
 *      http://www.cecill.info/licences/Licence_CeCILL-C_V1-en.txt
 *
 * Copyright for this code is held jointly by the Genomic platform
 * of the Institut de Biologie de l'École Normale Supérieure and
 * the individual authors. These should be listed in @author doc
 * comments.
 *
 * For more information on the Eoulsan project and its aims,
 * or to join the Eoulsan Google group, visit the home page
 * at:
 *
 *      http://www.transcriptome.ens.fr/eoulsan
 *
 */

package fr.ens.transcriptome.eoulsan.bio.readsmappers;

import static com.google.common.base.Preconditions.checkState;
import static fr.ens.transcriptome.eoulsan.EoulsanLogger.getLogger;
import static fr.ens.transcriptome.eoulsan.util.FileUtils.checkExistingStandardFile;
import static fr.ens.transcriptome.eoulsan.util.Utils.checkNotNull;

import java.io.BufferedReader;
import java.io.File;
import java.io.FileInputStream;
import java.io.FileNotFoundException;
import java.io.IOException;
import java.io.InputStream;
import java.io.InputStreamReader;
import java.io.OutputStream;
import java.net.URI;
import java.nio.file.Files;
import java.nio.file.Path;
import java.util.ArrayList;
import java.util.Collections;
import java.util.List;

import com.google.common.base.Strings;

import fr.ens.transcriptome.eoulsan.EoulsanRuntime;
import fr.ens.transcriptome.eoulsan.Globals;
import fr.ens.transcriptome.eoulsan.bio.FastqFormat;
import fr.ens.transcriptome.eoulsan.bio.ReadSequence;
import fr.ens.transcriptome.eoulsan.bio.io.FastqReader;
import fr.ens.transcriptome.eoulsan.bio.readsmappers.MapperExecutor.Result;
import fr.ens.transcriptome.eoulsan.data.DataFile;
import fr.ens.transcriptome.eoulsan.io.CompressionType;
import fr.ens.transcriptome.eoulsan.util.FileUtils;
import fr.ens.transcriptome.eoulsan.util.ReporterIncrementer;
import fr.ens.transcriptome.eoulsan.util.StringUtils;

/**
 * This class abstract implements a generic Mapper.
 * @since 1.0
 * @author Laurent Jourdren
 * @author Maria Bernard
 */
public abstract class AbstractSequenceReadsMapper implements
    SequenceReadsMapper {

  private static final String SYNC = AbstractSequenceReadsMapper.class
      .getName();

  static final String SHORT_INDEX_FLAVOR = "standard";
  static final String LARGE_INDEX_FLAVOR = "large-index";
  static final String DEFAULT_FLAVOR = SHORT_INDEX_FLAVOR;

  private InputStream archiveIndexFileInputStream;
  private File archiveIndexDir;

  private FastqFormat fastqFormat = FastqFormat.FASTQ_SANGER;

  private String mapperVersionToUse = getDefaultPackageVersion();
  private String flavorToUse = DEFAULT_FLAVOR;
  private String flavor = DEFAULT_FLAVOR;
  private boolean useBundledBinaries = true;
  private String mapperDockerImage = "";
  private int threadsNumber;
  private String mapperArguments = null;
  private String indexerArguments = null;
  private File tempDir = EoulsanRuntime.getSettings().getTempDirectoryFile();
  private boolean multipleInstancesEnabled;
  private URI dockerConnection;

  private ReporterIncrementer incrementer;
  private String counterGroup;

  private boolean binariesReady;
  private boolean initialized;
  private IOException mappingException;
  private MapperExecutor executor;

  //
  // Binaries management
  //

  @Override
  public boolean isIndexGeneratorOnly() {
    return false;
  }

  /**
   * Get the software package of the mapper.
   * @return the software package of the mapper
   */
  protected String getSoftwarePackage() {

    return getMapperName();
  }

  /**
   * Get the default version of the mapper.
   * @return the default version of the mapper
   */
  protected abstract String getDefaultPackageVersion();

  /**
   * Get the indexer executable.
   * @return the indexer executable
   */
  protected abstract String getIndexerExecutable();

  /**
   * Get the indexer executables.
   * @return the indexer executables
   */
  protected String[] getIndexerExecutables() {
    return new String[] { getIndexerExecutable() };
  }

  /**
   * Get the indexer command.
   * @param indexerPathname the path to the indexer
   * @param genomePathname the path to the genome
   * @return a list that is the command to execute
   */
  protected abstract List<String> getIndexerCommand(
      final String indexerPathname, final String genomePathname);

  @Override
  public String getMapperFlavorToUse() {
    return this.flavorToUse;
  }

  @Override
  public String getMapperVersionToUse() {

    return this.mapperVersionToUse;
  }

  @Override
  public String getMapperFlavor() {

    checkIfFlavorExists();
    return this.flavor;
  }

  @Override
  public boolean isUseBundledBinaries() {

    return this.useBundledBinaries;
  }

  @Override
  public String getMapperDockerImage() {

    return this.mapperDockerImage;
  }

  //
  // Getters
  //

  @Override
  public int getThreadsNumber() {

    return this.threadsNumber;
  }

  @Override
  public String getMapperArguments() {

    return this.mapperArguments;
  }

  @Override
  public String getIndexerArguments() {

    return this.indexerArguments;
  }

  /**
   * Get the default mapper arguments.
   * @return the default mapper arguments
   */
  protected abstract String getDefaultMapperArguments();

  @Override
  public List<String> getListMapperArguments() {

    return getListArguments(getMapperArguments());
  }

  @Override
  public List<String> getListIndexerArguments() {

    return getListArguments(getIndexerArguments());
  }

  /**
   * Get Fastq format.
   * @return the fastq format
   */
  @Override
  public FastqFormat getFastqFormat() {

    return this.fastqFormat;
  }

  @Override
  public File getTempDirectory() {

    return this.tempDir;
  }

  @Override
  public boolean isMultipleInstancesAllowed() {

    return false;
  }

  @Override
  public boolean isMultipleInstancesEnabled() {

    return this.multipleInstancesEnabled;
  }

  /**
   * Convenient method to directly get the absolute path for the temporary
   * directory.
   * @return the absolute path to the tempory directory as a string
   */
  protected String getTempDirectoryPath() {

    return getTempDirectory().getAbsolutePath();
  }

  @Override
  public URI getDockerConnection() {

    return this.dockerConnection;
  }

  /**
   * Get mapper executor.
   * @return the mapper executor
   */
  protected MapperExecutor getExecutor() {

    return this.executor;
  }

  //
  // Setters
  //

  @Override
  public void setMapperFlavorToUse(final String flavor) {

    checkState(!this.binariesReady, "Mapper has been initialized");

    this.flavorToUse = Strings.emptyToNull(flavor);
  }

  @Override
  public void setMapperVersionToUse(final String version) {

    checkState(!this.binariesReady, "Mapper has been initialized");

    this.mapperVersionToUse =
        Strings.emptyToNull(version) == null
            ? getDefaultPackageVersion() : version;
  }

  @Override
  public void setUseBundledBinaries(final boolean use) {

    checkState(!this.binariesReady, "Mapper has been initialized");

    this.useBundledBinaries = use;
  }

  @Override
  public void setMapperDockerImage(final String dockerImage) {

    checkState(!this.binariesReady, "Mapper has been initialized");

    if (dockerImage == null) {
      this.mapperDockerImage = "";
    } else {
      this.mapperDockerImage = dockerImage.trim();
    }
  }

  @Override
  public void setThreadsNumber(final int threadsNumber) {

    checkState(!this.initialized, "Mapper has been initialized");

    this.threadsNumber = threadsNumber;
  }

  @Override
  public void setMapperArguments(final String arguments) {

    checkState(!this.initialized, "Mapper has been initialized");

    if (arguments == null) {
      this.mapperArguments = "";
    } else {

      this.mapperArguments = arguments;
    }
  }

  @Override
  public void setIndexerArguments(final String arguments) {

    if (arguments == null) {
      this.indexerArguments = "";
    } else {

      this.indexerArguments = arguments;
    }
  }

  @Override
  public void setTempDirectory(final File tempDirectory) {

    checkState(!this.initialized, "Mapper has been initialized");

    this.tempDir = tempDirectory;
  }

  @Override
  public void setFastqFormat(final FastqFormat format) {

    checkState(!this.initialized, "Mapper has been initialized");

    if (format == null) {
      throw new NullPointerException("The FASTQ format is null");
    }

    this.fastqFormat = format;
  }

  /**
   * Set the "real" flavor of the mapper.
   * @param flavor the flavor to set
   */
  protected void setFlavor(final String flavor) {

    checkState(!this.initialized, "Mapper has been initialized");

    if (flavor != null) {
      this.flavor = flavor;
    }
  }

  @Override
  public void setMultipleInstancesEnabled(final boolean enable) {

    checkState(!this.initialized, "Mapper has been initialized");

    if (isMultipleInstancesAllowed() && enable == true) {
      this.multipleInstancesEnabled = true;
    } else {
      this.multipleInstancesEnabled = false;
    }
  }

  @Override
  public void setDockerConnection(final URI uri) {

    checkState(!this.initialized, "Mapper has been initialized");

    this.dockerConnection = uri;
  }

  //
  // Get mapper version
  //

  @Override
  public final String getMapperVersion() {

    // Prepare binaries
    try {
      prepareBinaries();
    } catch (IOException e) {
      return null;
    }

    return internalGetMapperVersion();
  }

  /**
   * Get mapper version.
   * @return a string with the version of the mapper
   */
  protected abstract String internalGetMapperVersion();

  //
  // Index creation
  //

  private static File uncompressGenomeIfNecessary(final File genomeFile,
      final File outputDir) throws FileNotFoundException, IOException {

    final CompressionType ct =
        CompressionType.getCompressionTypeByFilename(genomeFile.getName());

    if (ct == CompressionType.NONE) {
      return genomeFile;
    }

    // Define the output filename
    final File uncompressFile =
        new File(outputDir,
            StringUtils.filenameWithoutCompressionExtension(genomeFile
                .getName()));

    getLogger().fine(
        "Uncompress genome " + genomeFile + " to " + uncompressFile);

    // Create input stream
    final InputStream in =
        ct.createInputStream(FileUtils.createInputStream(genomeFile));

    // Create output stream
    final OutputStream out = FileUtils.createOutputStream(uncompressFile);

    // Uncompress
    FileUtils.copy(in, out);

    // Return the uncompress file
    return uncompressFile;
  }

  private void makeIndex(final File genomeFile, final File outputDir)
      throws IOException {

    checkNotNull(genomeFile, "genome file is null");
    checkNotNull(outputDir, "output directory is null");

    final File unCompressedGenomeFile =
        uncompressGenomeIfNecessary(genomeFile, outputDir);

    getLogger().fine(
        "Start computing "
            + getMapperName() + " index for " + unCompressedGenomeFile);
    final long startTime = System.currentTimeMillis();

    final String indexerPath;

    synchronized (SYNC) {
      indexerPath = install(getIndexerExecutables());
    }

    if (!outputDir.exists() && !outputDir.mkdir()) {
      throw new IOException("Unable to create directory for genome index");
    }

    final File tmpGenomeFile =
        new File(outputDir, unCompressedGenomeFile.getName());

    // Create temporary symbolic link for genome
    if (!unCompressedGenomeFile.equals(tmpGenomeFile)) {

      try {
<<<<<<< HEAD
        Files.createSymbolicLink(tmpGenomeFile.toPath(),
            unCompressedGenomeFile.toPath());
=======

        final Path link = tmpGenomeFile.toPath();
        final Path target = unCompressGenomeFile.getAbsoluteFile().toPath();
        final Path relativizedTarget = link.getParent().relativize(target);

        Files.createSymbolicLink(link, relativizedTarget);
>>>>>>> bb02d63b
      } catch (IOException e) {
        throw new IOException("Unable to create the symbolic link in "
            + tmpGenomeFile + " directory for " + unCompressedGenomeFile);
      }
    }

    // Build the command line and compute the index
    final List<String> cmd = new ArrayList<>();
    cmd.addAll(getIndexerCommand(indexerPath, tmpGenomeFile.getAbsolutePath()));

    getLogger().fine(cmd.toString());

    final int exitValue =
        this.executor.execute(cmd, tmpGenomeFile.getParentFile(), false,
            unCompressedGenomeFile, tmpGenomeFile).waitFor();

    if (exitValue != 0) {
      throw new IOException("Bad error result for index creation execution: "
          + exitValue);
    }

    // Remove symbolic link
    if (!tmpGenomeFile.delete()) {
      getLogger().warning(
          "Cannot remove symbolic link while after creating "
              + getMapperName() + " index");
    }

    final long endTime = System.currentTimeMillis();

    getLogger().fine(
        "Create the "
            + getMapperName() + " index in "
            + StringUtils.toTimeHumanReadable(endTime - startTime));
  }

  @Override
  public void makeArchiveIndex(final File genomeFile,
      final File archiveOutputFile) throws IOException {

    getLogger().fine("Start index computation");

    final String indexTmpDirPrefix =
        Globals.APP_NAME_LOWER_CASE
            + "-" + getMapperName().toLowerCase() + "-genomeindexdir-";

    getLogger().fine(
        "Want to create a temporary directory with prefix: "
            + indexTmpDirPrefix + " in " + getTempDirectory());

    final File indexTmpDir =
        Files.createTempDirectory(getTempDirectory().toPath(),
            indexTmpDirPrefix).toFile();

    makeIndex(genomeFile, indexTmpDir);

    // Zip index files
    FileUtils.createZip(indexTmpDir, archiveOutputFile);

    // Remove temporary directory
    FileUtils.removeDirectory(indexTmpDir);

    getLogger().fine("End index computation");
  }

  /**
   * Create the soap index in a zip archive.
   * @param is InputStream to use for the genome file
   * @throws IOException if an error occurs while creating the index
   */
  @Override
  public void makeArchiveIndex(final InputStream is,
      final File archiveOutputFile) throws IOException {

    checkNotNull(is, "Input steam is null");
    checkNotNull(archiveOutputFile, "Archive output file is null");

    getLogger().fine("Copy genome to local disk before computing index");

    final File genomeTmpFile =
        File.createTempFile(Globals.APP_NAME_LOWER_CASE + "-genome", ".fasta",
            getTempDirectory());
    FileUtils.copy(is, FileUtils.createOutputStream(genomeTmpFile));

    makeArchiveIndex(genomeTmpFile, archiveOutputFile);

    if (!genomeTmpFile.delete()) {
      getLogger().warning("Cannot delete temporary index zip file");
    }

  }

  protected String getIndexPath(final File archiveIndexDir,
      final String extension, final int extensionLength) throws IOException {

    final File[] indexFiles =
        FileUtils.listFilesByExtension(archiveIndexDir, extension);

    if (indexFiles == null || indexFiles.length != 1) {
      throw new IOException("Unable to get index file for " + getMapperName());
    }

    // Get the path to the index
    final String bwtFile = indexFiles[0].getAbsolutePath();

    return bwtFile.substring(0, bwtFile.length() - extensionLength);
  }

  private void unzipArchiveIndexFile(final InputStream archiveIndexFile,
      final File archiveIndexDir) throws IOException {

    // Uncompress archive if necessary
    if (!archiveIndexDir.exists()) {

      if (!archiveIndexDir.mkdir()) {
        throw new IOException("Can't create directory for "
            + getMapperName() + " index: " + archiveIndexDir);
      }

      getLogger()
          .fine("Unzip mapper archive index file  in " + archiveIndexDir);
      FileUtils.unzip(archiveIndexFile, archiveIndexDir);
    }

    FileUtils.checkExistingDirectoryFile(archiveIndexDir, getMapperName()
        + " index directory");
  }

  //
  // Mapping with File
  //

  @Override
  public final MapperProcess mapSE(final DataFile readsFile) throws IOException {

    checkNotNull(readsFile, "readsFile is null");

    if (!readsFile.exists()) {
      throw new IOException("readsFile1 not exits");
    }

    getLogger().fine("FASTQ file to map: " + readsFile);

    return mapSE(readsFile.open());
  }

  @Override
  public final MapperProcess mapSE(final File readsFile) throws IOException {

    checkNotNull(readsFile, "readsFile is null");
    checkExistingStandardFile(readsFile,
        "readsFile1 not exits or is not a standard file.");

    getLogger().fine("FASTQ file to map: " + readsFile);

    return mapSE(new FileInputStream(readsFile));
  }

  /**
   * Map reads of FASTQ file in single end mode.
   * @param in FASTQ input stream
   * @return an InputStream with SAM data
   * @throws IOException if an error occurs while mapping the reads
   */
  private final MapperProcess mapSE(final InputStream in) throws IOException {

    checkNotNull(in, "in argument is null");

    // Check if the mapper has been initialized
    checkState(this.initialized, "Mapper has not been initialized");

    getLogger().fine("Mapping with " + getMapperName() + " in single-end mode");

    // Unzip archive index if necessary
    unzipArchiveIndexFile(this.archiveIndexFileInputStream,
        this.archiveIndexDir);

    // Process to mapping
    final MapperProcess mapperProcess = mapSE();

    // Copy reads file to named pipe
    writeFirstPairEntries(in, mapperProcess);

    return mapperProcess;
  }

  @Override
  public final MapperProcess mapPE(final DataFile readsFile1,
      final DataFile readsFile2) throws IOException {

    checkNotNull(readsFile1, "readsFile1 is null");
    checkNotNull(readsFile2, "readsFile2 is null");

    if (!readsFile1.exists()) {
      throw new IOException("readsFile1 not exits");
    }

    if (!readsFile2.exists()) {
      throw new IOException("readsFile1 not exits");
    }

    getLogger().fine("First pair FASTQ file to map: " + readsFile1);
    getLogger().fine("Second pair FASTQ file to map: " + readsFile2);

    return mapPE(readsFile1.open(), readsFile2.open());
  }

  @Override
  public final MapperProcess mapPE(final File readsFile1, final File readsFile2)
      throws IOException {

    checkNotNull(readsFile1, "readsFile1 is null");
    checkNotNull(readsFile2, "readsFile2 is null");

    checkExistingStandardFile(readsFile1,
        "readsFile1 not exits or is not a standard file.");
    checkExistingStandardFile(readsFile2,
        "readsFile2 not exits or is not a standard file.");

    getLogger().fine("First pair FASTQ file: " + readsFile1);
    getLogger().fine("Second pair FASTQ file: " + readsFile2);

    return mapPE(new FileInputStream(readsFile1), new FileInputStream(
        readsFile2));
  }

  /**
   * Map reads of FASTQ file in paired end mode.
   * @param in1 FASTQ input file with reads of the first end
   * @param in2 FASTQ input file with reads of the first end mapper
   * @return an InputStream with SAM data
   * @throws IOException if an error occurs while mapping the reads
   */
  private final MapperProcess mapPE(final InputStream in1, final InputStream in2)
      throws IOException {

    checkNotNull(in1, "in1 argument is null");
    checkNotNull(in2, "in2 argument is null");

    // Check if the mapper has been initialized
    checkState(this.initialized, "Mapper has not been initialized");

    getLogger().fine("Mapping with " + getMapperName() + " in pair-end mode");

    checkNotNull(in1, "readsFile1 is null");
    checkNotNull(in2, "readsFile2 is null");

    // Unzip archive index if necessary
    unzipArchiveIndexFile(this.archiveIndexFileInputStream,
        this.archiveIndexDir);

    // Process to mapping
    final MapperProcess mapperProcess = mapPE();

    // Copy reads files to named pipes
    writeFirstPairEntries(in1, mapperProcess);
    writeSecondPairEntries(in2, mapperProcess);

    return mapperProcess;
  }

  /**
   * Write first pairs entries to the mapper process
   * @param in first pairs FASTQ file
   * @param mp mapper process
   * @throws FileNotFoundException if the input cannot be found
   */
  private void writeFirstPairEntries(final InputStream in,
      final MapperProcess mp) throws FileNotFoundException {

    checkNotNull(in, "in argument cannot be null");
    checkNotNull(mp, "mp argument cannot be null");

    final Thread t = new Thread(new Runnable() {

      @Override
      public void run() {

        try {
          final FastqReader reader = new FastqReader(in);

          for (ReadSequence read : reader) {
            mp.writeEntry1(read);
          }

          reader.close();
          mp.closeWriter1();

        } catch (IOException e) {
          mappingException = e;
        }
      }
    });

    t.start();
  }

  /**
   * Write first pairs entries to the mapper process
   * @param in first pairs FASTQ file
   * @param mp mapper process
   * @throws FileNotFoundException if the input cannot be found
   */
  private void writeSecondPairEntries(final InputStream in,
      final MapperProcess mp) throws FileNotFoundException {

    checkNotNull(in, "in argument cannot be null");
    checkNotNull(mp, "mp argument cannot be null");

    final Thread t = new Thread(new Runnable() {

      @Override
      public void run() {

        try {

          final FastqReader reader = new FastqReader(in);

          for (ReadSequence read : reader) {
            mp.writeEntry2(read);
          }

          reader.close();
          mp.closeWriter2();

        } catch (IOException e) {
          mappingException = e;
        }
      }
    });

    t.start();
  }

  @Override
  public void throwMappingException() throws IOException {

    if (this.mappingException != null) {
      throw this.mappingException;
    }
  }

  //
  // Mapping with streams
  //

  @Override
  public final MapperProcess mapPE() throws IOException {

    // Check if the mapper has been initialized
    checkState(this.initialized, "Mapper has not been initialized");

    getLogger().fine("Mapping with " + getMapperName() + " in single-end mode");

    // Unzip archive index if necessary
    unzipArchiveIndexFile(this.archiveIndexFileInputStream,
        this.archiveIndexDir);

    // Process to mapping
    final MapperProcess result = internalMapPE(this.archiveIndexDir);

    // Set counter
    result.setIncrementer(this.incrementer, this.counterGroup);

    return result;
  }

  @Override
  public final MapperProcess mapSE() throws IOException {

    // Check if the mapper has been initialized
    checkState(this.initialized, "Mapper has not been initialized");

    getLogger().fine("Mapping with " + getMapperName() + " in single-end mode");

    // Unzip archive index if necessary
    unzipArchiveIndexFile(this.archiveIndexFileInputStream,
        this.archiveIndexDir);

    // Process to mapping
    final MapperProcess result = internalMapSE(this.archiveIndexDir);

    // Set counter
    result.setIncrementer(this.incrementer, this.counterGroup);

    return result;
  }

  protected abstract MapperProcess internalMapPE(final File archiveIndex)
      throws IOException;

  protected abstract MapperProcess internalMapSE(final File archiveIndex)
      throws IOException;

  //
  // Init
  //

  /**
   * Check if the mapper flavor exists.
   */
  protected boolean checkIfFlavorExists() {
    return true;
  }

  @Override
  public void prepareBinaries() throws IOException {

    // Do nothing if binaries has already been prepared
    if (this.binariesReady) {
      return;
    }

    // Set the executor to use
    if (!this.mapperDockerImage.isEmpty() && this.dockerConnection != null) {
      this.executor =
          new DockerMapperExecutor(getDockerConnection(),
              getMapperDockerImage(), getTempDirectory());
    } else if (isUseBundledBinaries()) {
      this.executor =
          new BundledMapperExecutor(getSoftwarePackage(),
              getMapperVersionToUse(), getTempDirectory());
    } else {
      this.executor = new PathMapperExecutor();
    }

    getLogger().fine("Use executor: " + this.executor);

    if (!checkIfBinaryExists(getIndexerExecutables())) {
      throw new IOException("Unable to find mapper "
          + getMapperName() + " version " + this.mapperVersionToUse
          + " (flavor: "
          + (this.flavorToUse == null ? "not defined" : this.flavorToUse) + ")");
    }

    if (!checkIfFlavorExists()) {
      throw new IOException("Unable to find mapper "
          + getMapperName() + " version " + this.mapperVersionToUse
          + " (flavor: "
          + (this.flavorToUse == null ? "not defined" : this.flavorToUse) + ")");
    }

    this.binariesReady = true;
  }

  @Override
  public void init(final DataFile archiveIndexFile, final File archiveIndexDir,
      final ReporterIncrementer incrementer, final String counterGroup)
      throws IOException {

    checkNotNull(archiveIndexFile, "archiveIndexFile is null");

    if (!archiveIndexFile.exists()) {
      throw new IOException("The archive index file not exits");
    }

    getLogger().fine("Mapper index archive file: " + archiveIndexFile);

    init(archiveIndexFile.open(), archiveIndexDir, incrementer, counterGroup);
  }

  @Override
  public void init(final File archiveIndexFile, final File archiveIndexDir,
      final ReporterIncrementer incrementer, final String counterGroup)
      throws IOException {

    checkNotNull(archiveIndexFile, "archiveIndexFile is null");

    checkExistingStandardFile(archiveIndexFile,
        "The archive index file not exits or is not a standard file");

    getLogger().fine("Mapper index archive file: " + archiveIndexFile);

    init(new FileInputStream(archiveIndexFile), archiveIndexDir, incrementer,
        counterGroup);
  }

  @Override
  public void init(final InputStream archiveIndexInputStream,
      final File archiveIndexDir, final ReporterIncrementer incrementer,
      final String counterGroup) throws IOException {

    checkState(!this.initialized, "Mapper has already been initialized");

    checkNotNull(incrementer, "incrementer is null");
    checkNotNull(counterGroup, "counterGroup is null");

    checkNotNull(archiveIndexInputStream, "archiveIndexInputStream is null");
    checkNotNull(archiveIndexDir, "archiveIndexDir is null");

    this.archiveIndexFileInputStream = archiveIndexInputStream;
    this.archiveIndexDir = archiveIndexDir;
    this.incrementer = incrementer;
    this.counterGroup = counterGroup;

    this.initialized = true;

    // Prepare binaries
    prepareBinaries();
  }

  //
  // Utilities methods
  //

  /**
   * Install a list of binaries bundled in the jar in a temporary directory.
   * This method automatically use the temporary directory defined in the object
   * for the path where to install the binary.
   * @param binaryFilenames programs to install
   * @return a string with the path of the last installed binary
   * @throws IOException if an error occurs while installing binary
   */
  protected String install(final String... binaryFilenames) throws IOException {

    String result = null;

    if (binaryFilenames != null) {
      for (String binaryFilename : binaryFilenames) {
        result = install(binaryFilename);
      }
    }

    return result;
  }

  /**
   * Install a binary bundled in the jar in a temporary directory. This method
   * automatically use the temporary directory defined in the object for the
   * path where to install the binary.
   * @param binaryFilename program to install
   * @return a string with the path of the installed binary
   * @throws IOException if an error occurs while installing binary
   */
  protected String install(final String binaryFilename) throws IOException {

    return this.executor.install(binaryFilename);
  }

  /**
   * Check if binaries bundled in the jar exists.
   * @param binaryFilenames program to check
   * @return true if the binary exists
   * @throws IOException if an error occurs while installing binary
   */
  protected boolean checkIfBinaryExists(final String... binaryFilenames)
      throws IOException {

    if (binaryFilenames == null || binaryFilenames.length == 0) {
      return false;
    }

    for (String binaryFilename : binaryFilenames) {
      if (!checkIfBinaryExists(binaryFilename)) {
        return false;
      }
    }

    return true;
  }

  /**
   * Check if a binary bundled in the jar exists.
   * @param binaryFilename program to check
   * @return true if the binary exists
   * @throws IOException if an error occurs while installing binary
   */
  protected boolean checkIfBinaryExists(final String binaryFilename)
      throws IOException {

    return this.executor.isExecutable(binaryFilename);
  }

  /**
   * Convert a string that contains a list of arguments to a list of strings.
   * @param s the string to convert
   * @return a list of string
   */
  private static final List<String> getListArguments(final String s) {

    if (s == null) {
      return Collections.emptyList();
    }

    // Split the mapper arguments
    final String[] tabMapperArguments = s.trim().split(" ");

    final List<String> result = new ArrayList<>();

    // Keep only non empty arguments
    for (String arg : tabMapperArguments) {
      if (!arg.isEmpty()) {
        result.add(arg);
      }
    }

    return result;
  }

  /**
   * Execute a command and get its output.
   * @param command the command to execute
   * @return a string with the output
   * @throws IOException if an error occurs while executing the command
   */
  protected String executeToString(final List<String> command)
      throws IOException {

    final Result result = this.executor.execute(command, null, true);

    final StringBuilder sb = new StringBuilder();

    try (BufferedReader reader =
        new BufferedReader(new InputStreamReader(result.getInputStream()))) {

      String line;

      while ((line = reader.readLine()) != null) {
        sb.append(line);
        sb.append('\n');
      }
    }

    return sb.toString();
  }

  //
  // Constructor
  //

  /**
   * Protected constructor.
   */
  protected AbstractSequenceReadsMapper() {

    setMapperArguments(getDefaultMapperArguments());
  }

}<|MERGE_RESOLUTION|>--- conflicted
+++ resolved
@@ -39,7 +39,6 @@
 import java.io.OutputStream;
 import java.net.URI;
 import java.nio.file.Files;
-import java.nio.file.Path;
 import java.util.ArrayList;
 import java.util.Collections;
 import java.util.List;
@@ -487,17 +486,9 @@
     if (!unCompressedGenomeFile.equals(tmpGenomeFile)) {
 
       try {
-<<<<<<< HEAD
+
         Files.createSymbolicLink(tmpGenomeFile.toPath(),
             unCompressedGenomeFile.toPath());
-=======
-
-        final Path link = tmpGenomeFile.toPath();
-        final Path target = unCompressGenomeFile.getAbsoluteFile().toPath();
-        final Path relativizedTarget = link.getParent().relativize(target);
-
-        Files.createSymbolicLink(link, relativizedTarget);
->>>>>>> bb02d63b
       } catch (IOException e) {
         throw new IOException("Unable to create the symbolic link in "
             + tmpGenomeFile + " directory for " + unCompressedGenomeFile);
