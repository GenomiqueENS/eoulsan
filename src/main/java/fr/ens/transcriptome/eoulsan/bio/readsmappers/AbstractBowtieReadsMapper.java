--- conflicted
+++ resolved
@@ -192,108 +192,6 @@
   }
 
   //
-<<<<<<< HEAD
-=======
-  // Map in file mode
-  //
-
-  @Override
-  protected InputStream internalMapSE(final File readsFile,
-      final File archiveIndexDir, final GenomeDescription genomeDescription)
-          throws IOException {
-
-    final String bowtiePath;
-
-    synchronized (SYNC) {
-      bowtiePath = install(getMapperExecutables());
-    }
-
-    // Get index argument
-    final String index = getIndexArgument(archiveIndexDir);
-
-    final MapperProcess mapperProcess =
-        new MapperProcess(this, true, false, false) {
-
-          @Override
-          protected List<List<String>> createCommandLines() {
-
-            // Build the command line
-            final List<String> cmd = new ArrayList<>();
-
-            // Add common arguments
-            cmd.addAll(createCommonArgs(bowtiePath, index));
-
-            // Input FASTQ file
-            cmd.add(readsFile.getAbsolutePath());
-
-            getLogger().info(cmd.toString());
-
-            return Collections.singletonList(cmd);
-          }
-
-          @Override
-          protected File executionDirectory() {
-
-            return archiveIndexDir;
-          }
-
-        };
-
-    return mapperProcess.getStout();
-  }
-
-  @Override
-  protected InputStream internalMapPE(final File readsFile1,
-      final File readsFile2, final File archiveIndexDir,
-      final GenomeDescription genomeDescription) throws IOException {
-
-    final String bowtiePath;
-
-    synchronized (SYNC) {
-      bowtiePath = install(getMapperExecutables());
-    }
-
-    // Get index argument
-    final String index = getIndexArgument(archiveIndexDir);
-
-    final MapperProcess mapperProcess =
-        new MapperProcess(this, true, false, false) {
-
-          @Override
-          protected List<List<String>> createCommandLines() {
-            // Build the command line
-            final List<String> cmd = new ArrayList<>();
-
-            // Add common arguments
-            cmd.addAll(createCommonArgs(bowtiePath, index));
-
-            // First end input FASTQ file
-            cmd.add("-1");
-            cmd.add(readsFile1.getAbsolutePath());
-
-            // Second end input FASTQ file
-            cmd.add("-2");
-            cmd.add(readsFile2.getAbsolutePath());
-
-            getLogger().info("Command line executed: " + cmd.toString());
-
-            return Collections.singletonList(cmd);
-          }
-
-          @Override
-          protected File executionDirectory() {
-
-            return archiveIndexDir;
-          }
-
-        };
-
-    return mapperProcess.getStout();
-
-  }
-
-  //
->>>>>>> e5d83912
   // Map in streaming mode
   //
 
@@ -356,23 +254,7 @@
     // Get index argument
     final String index = getIndexArgument(archiveIndexDir);
 
-<<<<<<< HEAD
     return new MapperProcess(this, true) {
-=======
-    // TODO Warning streaming mode not currently enabled
-    return new MapperProcess(this, false, false, true) {
-
-      @Override
-      public void writeEntry(final String name1, final String sequence1,
-          final String quality1, final String name2, final String sequence2,
-          final String quality2) throws IOException {
-
-        // TODO Write reads in Crossbow format when streaming mode will be
-        // enabled
-        super.writeEntry(name1, sequence1, quality1, name2, sequence2,
-            quality2);
-      }
->>>>>>> e5d83912
 
       @Override
       protected List<List<String>> createCommandLines() {
