###############################################################################
# This is a library of functions used in Eoulsan normalization and differential
# analysis module.
# 
# Author : Vivien DESHAIES
###############################################################################

library(DESeq)


# -----------------------------------------------------------------------------
# dispersionEstimation
# perform estimation of dispersion
#
# Input :
#	cds1 : a countDataSet with estimated size factors
# 	replicates :  a boolean that indicates whether there is replicates or not
#				default = FALSE
#
# Output :
#	cds2 : a countDataSet with estimated dispersion
# -----------------------------------------------------------------------------
dispersionEstimation <- function(cds1, replicates=FALSE){
	
	if (replicates){
		cds2 <- estimateDispersions(
				cds1,
				sharingMode = "fit-only",
				fitType = "local"
		)
	}else{
		cds2 <- estimateDispersions(
				cds1,
				sharingMode = "fit-only", 
				fitType = "local",
				method = "blind"
		)
	}
	
	return (cds2)
}

# -----------------------------------------------------------------------------
# plotDispEsts
# function from S.Anders 2010
# plot  a doubly logarithmic representation of empirical (dots)  and fited 
# dispersion (red line)
# 
# Input : 
# 	cds :  a countDataSet with estimated dispersion
# -----------------------------------------------------------------------------
plotDispEsts <- function( cds ) {
	
	readCount <- counts(cds, normalized = TRUE)
	
	plot(
			rowMeans( readCount ), 
			fitInfo(cds)$perGeneDispEsts, pch = '.', log="xy",
			main = "Dispersion estimation scatter plot",
			xlab="log gene counts mean",
			ylab="log dispersion"
	)
	xg <- 10^seq( -.5, 5, length.out=300 )
	lines( xg, fitInfo(cds)$dispFun( xg ), col="red" )
	legend("bottomright", "fitted dispersion line", lwd=1, col="red")
	
}

# -----------------------------------------------------------------------------
# anaDiffDESeq
# Perform differential analysis
#
# Input :
# 	cds : a countDataSet object
# 	outpath : path where to save files
# -----------------------------------------------------------------------------
anaDiff <- function(cds, outpath){
	
	cond <- levels(conditions(cds))
<<<<<<< HEAD
	
	for(i in 1:(length(cond) - 1)){
		for(j in (i + 1):length(cond)){
			cond1 <- cond[i]
			cond2 <- cond[j]
			
			if(cond1 != cond2){
				# compute différential analysis
=======
	condj <- cond
	
	for(cond1 in cond){
		if (length(condj) > 1){
			condj <- condj[-1]
			for(j in 1:length(condj)){
				cond2 <- condj[j]
				
				# compute differential analysis
>>>>>>> 34ad6d4e
				result <- nbinomTest(cds, cond1, cond2)
				# rename columns
				colnames(result)[3] <- paste("baseMean", cond1, sep="_")
				colnames(result)[4] <- paste("baseMean", cond2, sep="_")
				colnames(result)[5] <- paste("FoldChange_", cond2,"-", cond1, sep="")
				# sort results by padj
<<<<<<< HEAD
				sortedResult<- result[order(result$padj),]
				# write results into a file
				nameComp <- paste(cond1, cond2, sep="-")
				write.table(
						sortedResult, 
						paste(outpath, "diffana_", nameComp, ".tsv", sep=""),
						sep="\t",row.names=F, quote=F
=======
				sortedResult <- result[order(result$padj),]
				# write results into a file
				nameComp <- paste(cond2, cond1, sep="-")
				write.table(
					sortedResult, 
					paste(outpath, target$projectName, "_diffAna_", nameComp, 
							".tsv", sep=""),
					sep="\t",row.names=F, quote=F
>>>>>>> 34ad6d4e
				)
				
				# plot MA-plot of the differential analysis
				maPlot(result, nameComp, outpath, out = TRUE)
				# plot pvalue distribution
				plotPvalueDist(result, cond2, cond1, outpath, out = TRUE)
<<<<<<< HEAD
			}else{}
=======
			}
>>>>>>> 34ad6d4e
		}
	}	
	
}

# -----------------------------------------------------------------------------
# anaDiffDESeqCinetic
# Perform differential analysis
#
# Input :
# 	cds : a countDataSet object
# 	outpath : path where to save files
# -----------------------------------------------------------------------------
anaDiffDESeqCinetic <- function(cds, ref, outpath){
	
	Conds <- levels(conditions(cds))
	
	for (cond in Conds) {
		if(cond != ref){
<<<<<<< HEAD
=======
			
>>>>>>> 34ad6d4e
			# compute differential analysis
			result <- nbinomTest(cds, ref, cond)
			# rename columns
			colnames(result)[3] <- paste("baseMean", ref, sep="_")
			colnames(result)[4] <- paste("baseMean", cond, sep="_")
			colnames(result)[5] <- paste("FoldChange_", cond,"-", ref, sep="")
			# write results into a file
			nameComp <- paste(cond, ref, sep="-")
			write.table(
<<<<<<< HEAD
					result, 
					paste(outpath, "diffana_", nameComp, ".tsv", sep=""),
					sep="\t",row.names=F, quote=F
=======
				result, 
				paste(outpath, target$projectName, "_diffAna_", nameComp, 
						".tsv", sep=""),
				sep="\t",row.names=F, quote=F
>>>>>>> 34ad6d4e
			)
			
			# plot MA-plot of the differential analysis
			maPlot(result, nameComp, outpath, out = TRUE)
			# plot pvalue distribution
			plotPvalueDist(result, cond, ref, outpath, out = TRUE)
		}else{}
	}
}

# -----------------------------------------------------------------------------
# maPlot
# Plot a MA-plot (use by anaDiff function)
#
# Input :
#	res : a result from nbinomTest function
# 	compName : string : the name of the comparison
# 	outpath :  path where to save the plot
# 	out (default = FALSE) : if TRUE plot is saved into a file 
# -----------------------------------------------------------------------------
maPlot <- function(res, compName, outpath = "", pvalThreshold = 0.05, out = FALSE){
	
	if (out){
		png(paste(outpath, target$projectName, "_",
				compName, "_MA-plot", ".png", sep=""),
			width=700, height=600
		)
	}
	
	plot(
			res$baseMean[is.finite(res$log2FoldChange)],
			res$log2FoldChange[is.finite(res$log2FoldChange)],
			log="x", pch=20, cex=.3,
			# conditional coloration
			col = ifelse( 
					res$padj[is.finite(res$log2FoldChange)] < pvalThreshold,
					"red",
					"black"
			),
			main = paste("MA-plot", compName, sep=" "),
			xlab = "normalized mean",
			ylab = "log2 fold change"
	)
	
	legend(
			"bottomright",
			c(
					paste("pvaladj < ", pvalThreshold, sep=""), 
					paste("pvaladj >= ", pvalThreshold, sep="")
			),
			fill = c("red", "black")	
	)
	
	if (out){ dev.off() }
}


# -----------------------------------------------------------------------------
# normDESeq
# Create countDataSet object and estimates sizes factors
#
# Input:
# 	countMatrix : a matrix of reads counts with pooled data for technical 
#		replicates
#	cond : 	a vector of condition index
#	
# Output :
#	cds : 	a countDataSet object (DESeq object) with unnormalized counts and
#		estimation of size factors
# -----------------------------------------------------------------------------


normDESeq <- function(countMatrix, cond){
	# control of input objects
	if(length(cond) != ncol(countMatrix)){
		stop("condIndex length must be equal to countMatrix columns number")
	}else{}
	# create countDataSet object
	cds <- newCountDataSet(countMatrix, cond)
	# estimate size factors use in normalization
	cds <- estimateSizeFactors(cds)
	return (cds)	
}

# -----------------------------------------------------------------------------
# getNormCount
# Calculate normalized counts from raw counts
#
# Input:
#	cds : 	a countDataSet with size factor
#
# Ouput :
#	normCount : a matrix of normalized counts
# -----------------------------------------------------------------------------

getNormCount <- function(cds){
	# creation of size factors vector
	sizeFactors <- sizeFactors(cds)
	# Normalization of counts (scale with DESeq size factors)
	normCount <- scale(counts(cds), center=F, scale=sizeFactors)
	return (normCount)
}


# -----------------------------------------------------------------------------
# buildCountMatrix
# Create a matrix of reads count
#
# Input:
#	files : a vector of files names
#	sampleLabel : a vector of sample names
#	projectPath: path to the project directory
#
# Ouput:
#	countMatrix : a reads count matrix
# -----------------------------------------------------------------------------
buildCountMatrix <- function(files, sampleLabel, projectPath){
	
	# read first file and create countMatrix
	countMatrix <- read.table(paste(projectPath, files[1], sep=""),
			header=T,
			stringsAsFactors=F,
			quote=""
	)[,c("Id","Count")]
	# lowercase countMatrix columns names
	colnames(countMatrix) <- tolower(colnames(countMatrix))
	
	# read and merge all remaining files with the first
	for(i in 2:length(files)){
		# read files
		exp <- read.table(paste(projectPath, files[i], sep=""),
				header=T,
				stringsAsFactors=F,
				quote=""
		)[,c("Id","Count")]
		# lowercase exp columns names
		colnames(exp) <- tolower(colnames(exp))
		# merge file data to count matrix by id
		countMatrix <- merge(countMatrix, exp, by="id", suffixes="") 
	}
	# name rows
	rownames(countMatrix) <- countMatrix[,1]
	# delete first row containing row names
	countMatrix <- countMatrix[,-1]
	
	# name columns
	colnames(countMatrix) <- sampleLabel
	return(countMatrix)
}

# -----------------------------------------------------------------------------
# poolTechRep
# 
# Input: 
#	target : a target list
#
# Output:
#	pooledCountMatrix: a read count matrix with pooled technical replicates
#
# Modifiée le 12 mars 2012 pour prendre en argument un target
# -----------------------------------------------------------------------------

poolTechRep <- function( target ){
	
	# create poolTarget, a target list
	pooledTarget <- list()
	for( techGroup in unique( target$repTechGroup ) ){
		# bind pooled counts columns
		pooledTarget$counts <- cbind(
				pooledTarget$counts,
				# pool reads counts by technical replicates group
				rowSums(target$counts[which(target$repTechGroup == techGroup)] )
		)
		# concatenate corresponding condition in pooledTarget list
		pooledTarget$condition <- c(pooledTarget$condition,
				target$condition[which( target$repTechGroup == techGroup )[1]]
		)
		# concatenate corresponding sampleLabel in pooledTarget list
		pooledTarget$sampleLabel <- c(pooledTarget$sampleLabel, 
				target$sampleLabel[which( target$repTechGroup == techGroup )[1]]
		)
	}
	# input new pooled project name into pooledTarget list
	pooledTarget$projectName <- paste("pooled", target$projectName, sep="")
	
	# name pooled columns
	colnames(pooledTarget$counts) <- unique( target$repTechGroup )
	
	return( pooledTarget )
}

# -----------------------------------------------------------------------------
# deleteUnexpressedGene
# 
# Delete genes row whithout read count in a count matrix
# -----------------------------------------------------------------------------
deleteUnexpressedGene <- function(countMatrix){
	# Delete empty rows
	countMatrix <- countMatrix[rowSums(countMatrix)>0,]
	return(countMatrix)
}

# -----------------------------------------------------------------------------
# saveCountMatrix
# 
# Input: 
#	countMatrix : a read count matrix
#	outpath : the path where to save file
#	fileName : the file name
# -----------------------------------------------------------------------------

saveCountMatrix <- function(countMatrix, outpath, fileName){
	# Add ID column to make the file openable by calc or excel
	i <- length(countMatrix[1,])
	countMatrix <- cbind(countMatrix, rep(0, length(countMatrix[,1])))
	while(i >= 1){
		countMatrix[,i+1] <- countMatrix[,i]
		colnames(countMatrix)[i+1] <- colnames(countMatrix)[i]
		i <- i-1
	}
	countMatrix[,1] <- rownames(countMatrix)
	colnames(countMatrix)[1] <- "Id"
	# Write the count matrix in a file
	write.table(countMatrix, paste(outpath, fileName, sep=""),
			sep="\t",row.names=F, quote=F
	)
}

# -----------------------------------------------------------------------------
# barplotTotalCount
#
# plot a barplot of reads counts
# 
# Input: 
#	target : a target list
#	outpath : path where to save file (only if out = TRUE)
#	out : logical, if TRUE plot into a file (default = FALSE)
# -----------------------------------------------------------------------------

barplotTotalCount <- function(target, outpath = "", out= FALSE){

	if(out) {
		# verify if '/' is not missing at the end of path
		pathChar <- strsplit(outpath, "")
		if(!(pathChar[[1]][length(pathChar[[1]])] == "/")
				){
			stop("path must finish by '/'")
		}
		
		# create plot file
		png(paste(outpath, target$projectName, "barplotTotalCount.png", sep=""),
				width=1000, height=600
		)
	}
		# set plot margins
		par(omd=c(0.01,0.85,0.15,0.95))

	
	# create color vector (by condition)
	coLors <- rainbow(length(unique(target$condition)))
	test <- lapply(target$condition ,
			function(x){x == unique(target$condition)}
	)
	bioGroupColors <- c()
	for (result in test){
		bioGroupColors <- c(bioGroupColors, coLors[result])
	}
	# plot total counts barplot
	barplot(colSums(target$counts),
			las=3, 
			col=bioGroupColors,
			ylab="total read counts",
			main = paste(target$projectName, " total counts", sep="") 
	)
	# create a vector of extreme coordinates of plot region (x1, x2, y1, y2)
	userCoordinates <- par('usr')
	# set plot clipping to device region
	par(xpd=NA)
	# print legend on the plot
	legend(
			userCoordinates[2]*1.01,
			userCoordinates[4],
			title = "Legend",
			as.character(unique(target$condition)),
			fill = unique(bioGroupColors),
	)
	if (out){
		# close device (file)
		dev.off()
	}
}


# -----------------------------------------------------------------------------
# boxplotCounts
# Plot a boxplot of log2(counts + 1) by sample
#
# Input :
#	target : a target list
#	outpath : path where to save the file (only if out = TRUE)
#	out : logical, if TRUE plot into a file (default = FALSE)
# -----------------------------------------------------------------------------

boxplotCounts <- function(target, outpath = "", out=FALSE){
	
	if (out) {
		# verify if '/' is not missing at the end of path
		pathChar <- strsplit(outpath, "")
		if(!(pathChar[[1]][length(pathChar[[1]])] == "/")
				){
			stop("path must finish by '/'")
		}
		
		# create file
		png(paste(outpath, target$projectName, "boxplotCount.png", sep=""),
				width=1000, height=600
		)
	}
	
	# set plot margins
	par(omd=c(0.01,0.85,0.1,0.99))
	# create color vector
	coLors <- rainbow(length(unique(target$condition)))
	test <- lapply(target$condition ,
			function(x){x == unique(target$condition)}
	)
	bioGroupColors <- c()
	for (result in test){
		bioGroupColors <- c(bioGroupColors, coLors[result])
	}
	# plot boxplot(log2(count+1))
	boxplot(
			log2(target$counts +1),
			col=bioGroupColors,
			# vertical x labels
			las=3,
			ylab= "log2(counts+1)",
			main= paste(target$projectName, "count distribution", sep=" ")
	)
	# create a vector of extreme coordinates of plot region (x1, x2, y1, y2)
	userCoordinates <- par('usr')
	# set plot clipping to device region
	par(xpd=NA)
	# print legend on the plot
	legend(
			userCoordinates[2]*1.01,
			userCoordinates[4],
			title = "Legend",
			as.character(unique(target$condition)),
			fill = unique(bioGroupColors),
	)
	if (out) {
		# close file
		dev.off()
	}
}

# -----------------------------------------------------------------------------
# barplotNull
# barplot representing null counts per sample
# 
# Input : 
# 	target : a target list
# 	outpath : path where to save file ( only if out = TRUE)
#	out : logical, if TRUE plot into a file (default = FALSE)
# -----------------------------------------------------------------------------
barplotNull <- function(target, outpath = "" , out=FALSE){
	
	if (out) {
		# verify if '/' is not missing at the end of path
		pathChar <- strsplit(outpath, "")
		if(!(pathChar[[1]][length(pathChar[[1]])] == "/")
				){
			stop("path must finish by '/'")
		}
		# create plot file
		png(paste(outpath, target$projectName, "barplotNull.png", sep=""),
				width=1000, height=600
		)
	}
	
	# create null proportion vector
	N <- apply(target$counts,
			# apply on columns
			2,
			# return a vector of null count by column
			function(x){sum(x == 0)}
	)/nrow(target$counts)
	# set plot margins
	par(omd=c(0.01,0.85,0.15,0.95))
	# create color vector
	coLors <- rainbow(length(unique(target$condition)))
	test <- lapply(target$condition ,
			function(x){x == unique(target$condition)}
	)
	bioGroupColors <- c()
	for (result in test){
		bioGroupColors <- c(bioGroupColors, coLors[result])
	}
	# plot the barplot
	barplot(N,
			col = bioGroupColors,
			main = paste(target$projectName, ", proportion of null counts per Sample",sep=""),
			ylab = "proportion of null count",
			ylim = c(0,1),
			las=3
	)
	# create a vector of extreme coordinates of plot region (x1, x2, y1, y2)
	userCoordinates <- par('usr')
	# set plot clipping to device region
	par(xpd=NA)
	# print legend on the plot
	legend(
			userCoordinates[2]*1.01,
			userCoordinates[4],
			title = "Legend",
			as.character(unique(target$condition)),
			fill = unique(bioGroupColors),
	)
	
	if (out) {
		# close device
		dev.off()
	}
}

# -----------------------------------------------------------------------------
# densityplotRNA
#
# plot density plots of each column (sample) of the count matrix
# 
# Input:
#	target : a target list
#	outpath : path where to save the file (only if out = TRUE)
#	out : logical, if TRUE plot into a file (default = FALSE)
#
# Output:
#	a dendity plot into a file named "projectNameDensityPlot.png"
#	
# -----------------------------------------------------------------------------
densityplotRNA <- function(target, outpath = "", out=FALSE){
	
	if (out) {
		# verify if '/' is not missing at the end of path
		pathChar <- strsplit(outpath, "")
		if(!(pathChar[[1]][length(pathChar[[1]])] == "/")
				){
			stop("path must finish by '/'")
		}
		
		#create plot file
		png(paste(outpath, target$projectName,"DensityPlot.png", sep=""),
				width=1000, height=600
		)
	}

	# set plot margins
	par(omd=c(0.01,0.85,0.01,0.95))

	# create colors vector
	coLors <- rainbow(length(unique(target$condition)))
	test <- lapply(target$condition ,
			function(x){x == unique(target$condition)}
	)
	bioGroupColors <- c()
	for (result in test){
		bioGroupColors <- c(bioGroupColors, coLors[result])
	}
	# plot density
	plot(density(log2(target$counts[,1]+1)), col=bioGroupColors[1],
			main=paste(target$projectName, "density plot", sep=" ")
	)
	bandWidth <- density(log2(target$counts[,1]+1))$bw
	for(i in 2:length(target$counts[1,])){
		par(new=T)
		plot(density(log2(target$counts[,i]+1), bw=bandWidth),
				col=bioGroupColors[i], axes=F, main = "", xlab = "",
				ylab = ""
		)
	}
	# create a vector of extreme coordinates of plot region (x1, x2, y1, y2)
	userCoordinates <- par('usr')
	# set plot clipping to device region
	par(xpd=NA)
	# print legend on the plot
	legend(
			userCoordinates[2]*1.01,
			userCoordinates[4],
			title = "Legend",
			as.character(unique(target$condition)),
			lty=1,
			col=unique(bioGroupColors),
	)
	if(out){
		# close device
		dev.off()
	}
}

# -----------------------------------------------------------------------------
# buildTarget
# create target list
#
# Input : 
#	sampleLabels : a character vector of sample labels
#	projectName : name of the project (for plots)
#	filesNames : a character vector of files names
#	repTechGroup : a character vector of technicals replicates groups
#	condition : a character vector of condition names
#	exp : a comparison vector
#
# Output :
#	target : a target list
#
# author : Vivien Deshaies
# created Feb 9th 2012
# -----------------------------------------------------------------------------
buildTarget <- function(sampleLabels, projectName, fileNames, projectPath, repTechGroup, condition, exp){
	# create empty list
	target <- list()
	
	# verify inputs length
	if(
			length(sampleLabels) != length(fileNames) ||
			length(sampleLabels) != length(repTechGroup) ||
			length(sampleLabels) != length(condition) 
#			|| length(sampleLabel) != length(exp)
			){
		stop("sampleNames, fileNames, condition, repTechGroup and exp vectors must have the same length")
	}
	
	target$sampleLabel <- as.character(sampleLabels)
	

	# include project name into the target list
	target$projectName <- as.character(projectName)
	
	# include raw count matrix into target list
	target$counts <- buildCountMatrix(fileNames, sampleLabels, projectPath)
	
	# include technical replicates group into the target list
	target$repTechGroup <- repTechGroup
	
	# include conditions into the target list
	target$condition <- condition
	
	# include condition to compare to
	target$exp <- exp
	
	return(target)
}

# -----------------------------------------------------------------------------
# repClust
# hierarchical clustering of replicates to see if there is a mix between condition
# using correlation as distance and Ward's method
#
# Input : 
# 	target :  a target list
# 	outpath : path of the saving directory (only if out=TRUE)
# 	out : logical : if TRUE, plot is save into a file (default = FALSE)
#
# Output :
# 	a tree of cluster
# -----------------------------------------------------------------------------

repClust <- function(target, outpath = "", out= FALSE ){

	if (out) { 
		png(paste(outpath, target$projectName,"ClusterDendrogram.png", sep=""),
				width=800, height=600
		)
	}
	
	# plot dendrogram of clusters agglomerates by ward method, with correlation
	# 	between replicates as distance
	plot(
			# process clustering
			hclust(
					as.dist(1 - cor(target$counts)/2),
					# ward method : minimum sum of squares
					method="ward"
			),
			main=paste(target$projectName, " cluster dendrogram", sep=""),
			xlab="",
			sub=""
	)

	if (out) { dev.off() }
}

# -----------------------------------------------------------------------------
# normalizeTarget
# normalize a target list
#
# Input :
#	target : a target list
#
# Ouput :
#	normTarget : a normalized target list
# -----------------------------------------------------------------------------

normalizeTarget <- function(target){
	# create countDataSet (DESeq object)
	countDataSet <- normDESeq(target$counts, 1:length(target$counts[1,]))
	# normalize count
	normCount <- getNormCount(countDataSet)
	# create normTarget
	normTarget <- target
	# put normalized counts into normTarget
	normTarget$counts <- normCount
	# change projectName
	normTarget$projectName <- paste("norm", target$projectName, sep="")
	return(normTarget)
}

# -----------------------------------------------------------------------------
# sortTarget
# sort all element of a target list by condition
# -----------------------------------------------------------------------------

sortTarget <- function(target){
	# create sortedTarget list
	sortedTarget <- list()
	# generate index order by condition (condition)
	orderIndex <- order(target$condition)
	# order all element of the target list
	sortedTarget$sampleLabel <- target$sampleLabel[orderIndex]
	sortedTarget$projectName <- target$projectName
	sortedTarget$counts <- target$counts[,orderIndex]
	sortedTarget$repTechGroup <- target$repTechGroup[orderIndex]
	sortedTarget$condition <- target$condition[orderIndex]
	
	sortedTarget$exp <- target$exp # 
			
	return(sortedTarget)
}

# -----------------------------------------------------------------------------
# plotPvalueDist
# plot a barplot of p-values
# -----------------------------------------------------------------------------

plotPvalueDist <- function(anadiffResult, cond1, cond2, outpath="",out=FALSE){
	if (out){
		# verify if '/' is not missing at the end of path
		pathChar <- strsplit(outpath, "")
		if(!(pathChar[[1]][length(pathChar[[1]])] == "/")
				){
			stop("path must finish by '/'")
		}
		
		# create plot file
		png(paste(
				outpath, target$projectName, "_", cond1, "-", cond2, 
				"_PvalueDistribution.png", sep=""
			),
			width=1000, height=600
		)
	}
	
	# set plot margins
	par(omd=c(0.01,0.99,0.1,0.99),mfrow=c(1,2))
	
	# plot the p-value distribution
	hist(anadiffResult$pval,
			breaks=100,
			col="skyblue",
			border="slateblue",
			xla="p-value",
			main = paste(cond1, "-", cond2," unajusted p-value distribution", sep=""),
	)
	# plot padj distribution
	hist(anadiffResult$padj,
			breaks=100,
			col="skyblue",
			border="slateblue",
			xla="padj",
			main = paste(cond1, "-", cond2," padj distribution", sep=""),
	)
	
#	# create a vector of extreme coordinates of plot region (x1, x2, y1, y2)
#	userCoordinates <- par('usr')
#	# set plot clipping to device region
#	par(xpd=NA)
#	# print legend on the plot
#	legend(
#			userCoordinates[2]*1.01,
#			userCoordinates[4],
#			title = "Legend",
#			as.character(unique(target$condition)),
#			fill = unique(bioGroupColors),
#	)
	
	if (out) { dev.off() }
	
}<|MERGE_RESOLUTION|>--- conflicted
+++ resolved
@@ -77,16 +77,6 @@
 anaDiff <- function(cds, outpath){
 	
 	cond <- levels(conditions(cds))
-<<<<<<< HEAD
-	
-	for(i in 1:(length(cond) - 1)){
-		for(j in (i + 1):length(cond)){
-			cond1 <- cond[i]
-			cond2 <- cond[j]
-			
-			if(cond1 != cond2){
-				# compute différential analysis
-=======
 	condj <- cond
 	
 	for(cond1 in cond){
@@ -96,22 +86,12 @@
 				cond2 <- condj[j]
 				
 				# compute differential analysis
->>>>>>> 34ad6d4e
 				result <- nbinomTest(cds, cond1, cond2)
 				# rename columns
 				colnames(result)[3] <- paste("baseMean", cond1, sep="_")
 				colnames(result)[4] <- paste("baseMean", cond2, sep="_")
 				colnames(result)[5] <- paste("FoldChange_", cond2,"-", cond1, sep="")
 				# sort results by padj
-<<<<<<< HEAD
-				sortedResult<- result[order(result$padj),]
-				# write results into a file
-				nameComp <- paste(cond1, cond2, sep="-")
-				write.table(
-						sortedResult, 
-						paste(outpath, "diffana_", nameComp, ".tsv", sep=""),
-						sep="\t",row.names=F, quote=F
-=======
 				sortedResult <- result[order(result$padj),]
 				# write results into a file
 				nameComp <- paste(cond2, cond1, sep="-")
@@ -120,18 +100,13 @@
 					paste(outpath, target$projectName, "_diffAna_", nameComp, 
 							".tsv", sep=""),
 					sep="\t",row.names=F, quote=F
->>>>>>> 34ad6d4e
 				)
 				
 				# plot MA-plot of the differential analysis
 				maPlot(result, nameComp, outpath, out = TRUE)
 				# plot pvalue distribution
 				plotPvalueDist(result, cond2, cond1, outpath, out = TRUE)
-<<<<<<< HEAD
-			}else{}
-=======
 			}
->>>>>>> 34ad6d4e
 		}
 	}	
 	
@@ -151,10 +126,7 @@
 	
 	for (cond in Conds) {
 		if(cond != ref){
-<<<<<<< HEAD
-=======
 			
->>>>>>> 34ad6d4e
 			# compute differential analysis
 			result <- nbinomTest(cds, ref, cond)
 			# rename columns
@@ -164,16 +136,10 @@
 			# write results into a file
 			nameComp <- paste(cond, ref, sep="-")
 			write.table(
-<<<<<<< HEAD
-					result, 
-					paste(outpath, "diffana_", nameComp, ".tsv", sep=""),
-					sep="\t",row.names=F, quote=F
-=======
 				result, 
 				paste(outpath, target$projectName, "_diffAna_", nameComp, 
 						".tsv", sep=""),
 				sep="\t",row.names=F, quote=F
->>>>>>> 34ad6d4e
 			)
 			
 			# plot MA-plot of the differential analysis
